--- conflicted
+++ resolved
@@ -38,14 +38,11 @@
 # python utils/check_copies.py
 # python utils/check_table.py
 # python utils/check_dummies.py
+# python utils/tests_fetcher.py --sanity_check
 extra_quality_checks:
 	python utils/check_repo.py
 	python utils/check_inits.py
-<<<<<<< HEAD
 	python utils/check_adapters.py
-=======
-	python utils/tests_fetcher.py --sanity_check
->>>>>>> 68730a44
 
 # this target runs checks on all files
 quality:
