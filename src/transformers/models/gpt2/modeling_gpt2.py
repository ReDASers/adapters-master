# coding=utf-8
# Copyright 2018 The OpenAI Team Authors and HuggingFace Inc. team.
# Copyright (c) 2018, NVIDIA CORPORATION.  All rights reserved.
#
# Licensed under the Apache License, Version 2.0 (the "License");
# you may not use this file except in compliance with the License.
# You may obtain a copy of the License at
#
#     http://www.apache.org/licenses/LICENSE-2.0
#
# Unless required by applicable law or agreed to in writing, software
# distributed under the License is distributed on an "AS IS" BASIS,
# WITHOUT WARRANTIES OR CONDITIONS OF ANY KIND, either express or implied.
# See the License for the specific language governing permissions and
# limitations under the License.
"""PyTorch OpenAI GPT-2 model."""

import os
from dataclasses import dataclass
from typing import Optional, Tuple

import torch
import torch.utils.checkpoint
from torch import nn
from torch.nn import CrossEntropyLoss, MSELoss

from ...activations import ACT2FN
from ...adapters.model_mixin import ModelWithHeadsAdaptersMixin
from ...adapters.models.gpt2 import GPT2DecoderBlockAdaptersMixin, GPT2ModelAdapterMixin, GPT2ModelHeadsMixin
from ...file_utils import (
    ModelOutput,
    add_code_sample_docstrings,
    add_start_docstrings,
    add_start_docstrings_to_model_forward,
    replace_return_docstrings,
)
from ...modeling_outputs import (
    BaseModelOutputWithPastAndCrossAttentions,
    CausalLMOutputWithCrossAttentions,
    SequenceClassifierOutputWithPast,
    TokenClassifierOutput,
)
from ...modeling_utils import (
    Conv1D,
    PreTrainedModel,
    SequenceSummary,
    find_pruneable_heads_and_indices,
    prune_conv1d_layer,
)
from ...utils import logging
from ...utils.model_parallel_utils import assert_device_map, get_device_map
from .configuration_gpt2 import GPT2Config


logger = logging.get_logger(__name__)

_CHECKPOINT_FOR_DOC = "gpt2"
_CONFIG_FOR_DOC = "GPT2Config"
_TOKENIZER_FOR_DOC = "GPT2Tokenizer"

GPT2_PRETRAINED_MODEL_ARCHIVE_LIST = [
    "gpt2",
    "gpt2-medium",
    "gpt2-large",
    "gpt2-xl",
    "distilgpt2",
    # See all GPT-2 models at https://huggingface.co/models?filter=gpt2
]


def load_tf_weights_in_gpt2(model, config, gpt2_checkpoint_path):
    """Load tf checkpoints in a pytorch model"""
    try:
        import re

        import tensorflow as tf
    except ImportError:
        logger.error(
            "Loading a TensorFlow model in PyTorch, requires TensorFlow to be installed. Please see "
            "https://www.tensorflow.org/install/ for installation instructions."
        )
        raise
    tf_path = os.path.abspath(gpt2_checkpoint_path)
    logger.info(f"Converting TensorFlow checkpoint from {tf_path}")
    # Load weights from TF model
    init_vars = tf.train.list_variables(tf_path)
    names = []
    arrays = []
    for name, shape in init_vars:
        logger.info(f"Loading TF weight {name} with shape {shape}")
        array = tf.train.load_variable(tf_path, name)
        names.append(name)
        arrays.append(array.squeeze())

    for name, array in zip(names, arrays):
        name = name[6:]  # skip "model/"
        name = name.split("/")
        pointer = model
        for m_name in name:
            if re.fullmatch(r"[A-Za-z]+\d+", m_name):
                scope_names = re.split(r"(\d+)", m_name)
            else:
                scope_names = [m_name]
            if scope_names[0] == "w" or scope_names[0] == "g":
                pointer = getattr(pointer, "weight")
            elif scope_names[0] == "b":
                pointer = getattr(pointer, "bias")
            elif scope_names[0] == "wpe" or scope_names[0] == "wte":
                pointer = getattr(pointer, scope_names[0])
                pointer = getattr(pointer, "weight")
            else:
                pointer = getattr(pointer, scope_names[0])
            if len(scope_names) >= 2:
                num = int(scope_names[1])
                pointer = pointer[num]
        try:
            assert (
                pointer.shape == array.shape
            ), f"Pointer shape {pointer.shape} and array shape {array.shape} mismatched"
        except AssertionError as e:
            e.args += (pointer.shape, array.shape)
            raise
        logger.info(f"Initialize PyTorch weight {name}")
        pointer.data = torch.from_numpy(array)
    return model


class GPT2Attention(nn.Module):
    def __init__(self, config, is_cross_attention=False):
        super().__init__()

        max_positions = config.max_position_embeddings
        self.register_buffer(
            "bias",
            torch.tril(torch.ones((max_positions, max_positions), dtype=torch.uint8)).view(
                1, 1, max_positions, max_positions
            ),
        )
        self.register_buffer("masked_bias", torch.tensor(-1e4))

        self.embed_dim = config.hidden_size
        self.num_heads = config.num_attention_heads
        self.head_dim = self.embed_dim // self.num_heads
        self.split_size = self.embed_dim
        if self.head_dim * self.num_heads != self.embed_dim:
            raise ValueError(
                f"`embed_dim` must be divisible by num_heads (got `embed_dim`: {self.embed_dim} and `num_heads`: {self.num_heads})."
            )

        self.scale_attn_weights = config.scale_attn_weights
        self.is_cross_attention = is_cross_attention

        if self.is_cross_attention:
            self.c_attn = Conv1D(2 * self.embed_dim, self.embed_dim)
            self.q_attn = Conv1D(self.embed_dim, self.embed_dim)
        else:
            self.c_attn = Conv1D(3 * self.embed_dim, self.embed_dim)
        self.c_proj = Conv1D(self.embed_dim, self.embed_dim)

        self.attn_dropout = nn.Dropout(config.attn_pdrop)
        self.resid_dropout = nn.Dropout(config.resid_pdrop)

        self.pruned_heads = set()

    def prune_heads(self, heads):
        if len(heads) == 0:
            return
        heads, index = find_pruneable_heads_and_indices(heads, self.num_heads, self.head_dim, self.pruned_heads)
        index_attn = torch.cat([index, index + self.split_size, index + (2 * self.split_size)])

        # Prune conv1d layers
        self.c_attn = prune_conv1d_layer(self.c_attn, index_attn, dim=1)
        self.c_proj = prune_conv1d_layer(self.c_proj, index, dim=0)

        # Update hyper params
        self.split_size = (self.split_size // self.num_heads) * (self.num_heads - len(heads))
        self.num_heads = self.num_heads - len(heads)
        self.pruned_heads = self.pruned_heads.union(heads)

    def _attn(self, query, key, value, attention_mask=None, head_mask=None):
        attn_weights = torch.matmul(query, key.transpose(-1, -2))

        if self.scale_attn_weights:
            attn_weights = attn_weights / (float(value.size(-1)) ** 0.5)

        if not self.is_cross_attention:
            # if only "normal" attention layer implements causal mask
            query_length, key_length = query.size(-2), key.size(-2)
            causal_mask = self.bias[:, :, key_length - query_length : key_length, :key_length].bool()
            attn_weights = torch.where(causal_mask, attn_weights, self.masked_bias.to(attn_weights.dtype))

        if attention_mask is not None:
            # Apply the attention mask
            attn_weights = attn_weights + attention_mask

        attn_weights = nn.Softmax(dim=-1)(attn_weights)
        attn_weights = self.attn_dropout(attn_weights)

        # Mask heads if we want to
        if head_mask is not None:
            attn_weights = attn_weights * head_mask

        attn_output = torch.matmul(attn_weights, value)

        return attn_output, attn_weights

    def _split_heads(self, tensor, num_heads, attn_head_size):
        """
        Splits hidden_size dim into attn_head_size and num_heads
        """
        new_shape = tensor.size()[:-1] + (num_heads, attn_head_size)
        tensor = tensor.view(*new_shape)
        return tensor.permute(0, 2, 1, 3)  # (batch, head, seq_length, head_features)

    def _merge_heads(self, tensor, num_heads, attn_head_size):
        """
        Merges attn_head_size dim and num_attn_heads dim into hidden_size
        """
        tensor = tensor.permute(0, 2, 1, 3).contiguous()
        new_shape = tensor.size()[:-2] + (num_heads * attn_head_size,)
        return tensor.view(new_shape)

    def forward(
        self,
        hidden_states,
        layer_past=None,
        attention_mask=None,
        head_mask=None,
        encoder_hidden_states=None,
        encoder_attention_mask=None,
        use_cache=False,
        output_attentions=False,
    ):
        if encoder_hidden_states is not None:
            if not hasattr(self, "q_attn"):
                raise ValueError(
                    "If class is used as cross attention, the weights `q_attn` have to be defined. "
                    "Please make sure to instantiate class with `GPT2Attention(..., is_cross_attention=True)`."
                )

            query = self.q_attn(hidden_states)
            key, value = self.c_attn(encoder_hidden_states).split(self.split_size, dim=2)
            attention_mask = encoder_attention_mask
        else:
            query, key, value = self.c_attn(hidden_states).split(self.split_size, dim=2)

        query = self._split_heads(query, self.num_heads, self.head_dim)
        key = self._split_heads(key, self.num_heads, self.head_dim)
        value = self._split_heads(value, self.num_heads, self.head_dim)

        if layer_past is not None:
            past_key, past_value = layer_past
            key = torch.cat((past_key, key), dim=-2)
            value = torch.cat((past_value, value), dim=-2)

        if use_cache is True:
            present = (key, value)
        else:
            present = None

        attn_output, attn_weights = self._attn(query, key, value, attention_mask, head_mask)

        attn_output = self._merge_heads(attn_output, self.num_heads, self.head_dim)
        attn_output = self.c_proj(attn_output)
        attn_output = self.resid_dropout(attn_output)

        outputs = (attn_output, present)
        if output_attentions:
            outputs += (attn_weights,)

        return outputs  # a, present, (attentions)


class GPT2MLP(nn.Module):
    def __init__(self, intermediate_size, config):
        super().__init__()
        embed_dim = config.hidden_size
        self.c_fc = Conv1D(intermediate_size, embed_dim)
        self.c_proj = Conv1D(embed_dim, intermediate_size)
        self.act = ACT2FN[config.activation_function]
        self.dropout = nn.Dropout(config.resid_pdrop)

    def forward(self, hidden_states):
        hidden_states = self.c_fc(hidden_states)
        hidden_states = self.act(hidden_states)
        hidden_states = self.c_proj(hidden_states)
        hidden_states = self.dropout(hidden_states)
        return hidden_states


class GPT2Block(GPT2DecoderBlockAdaptersMixin, nn.Module):
    def __init__(self, config):
        super().__init__()
        self.config = config
        hidden_size = config.hidden_size
        inner_dim = config.n_inner if config.n_inner is not None else 4 * hidden_size

        self.ln_1 = nn.LayerNorm(hidden_size, eps=config.layer_norm_epsilon)
        self.attn = GPT2Attention(config)
        self.ln_2 = nn.LayerNorm(hidden_size, eps=config.layer_norm_epsilon)

        if config.add_cross_attention:
            self.crossattention = GPT2Attention(config, is_cross_attention=True)
            self.ln_cross_attn = nn.LayerNorm(hidden_size, eps=config.layer_norm_epsilon)

        self.mlp = GPT2MLP(inner_dim, config)
        self._init_adapter_modules()

    def forward(
        self,
        hidden_states,
        layer_past=None,
        attention_mask=None,
        head_mask=None,
        encoder_hidden_states=None,
        encoder_attention_mask=None,
        use_cache=False,
        output_attentions=False,
        **kwargs
    ):
        residual = hidden_states
        hidden_states = self.ln_1(hidden_states)
        attn_outputs = self.attn(
            hidden_states,
            layer_past=layer_past,
            attention_mask=attention_mask,
            head_mask=head_mask,
            use_cache=use_cache,
            output_attentions=output_attentions,
        )
        attn_output = attn_outputs[0]  # output_attn: a, present, (attentions)
        outputs = attn_outputs[1:]
        hidden_states = self.attention_adapters.adapters_forward(attn_output, residual, **kwargs)

        if encoder_hidden_states is not None:
            # add one self-attention block for cross-attention
            if not hasattr(self, "crossattention"):
                raise ValueError(
                    f"If `encoder_hidden_states` are passed, {self} has to be instantiated with "
                    "cross-attention layers by setting `config.add_cross_attention=True`"
                )
            residual = hidden_states
            hidden_states = self.ln_cross_attn(hidden_states)
            cross_attn_outputs = self.crossattention(
                hidden_states,
                attention_mask=attention_mask,
                head_mask=head_mask,
                encoder_hidden_states=encoder_hidden_states,
                encoder_attention_mask=encoder_attention_mask,
                output_attentions=output_attentions,
            )
            attn_output = cross_attn_outputs[0]
            # residual connection
            hidden_states = residual + attn_output
            outputs = outputs + cross_attn_outputs[2:]  # add cross attentions if we output attention weights

        residual = hidden_states
        hidden_states = self.ln_2(hidden_states)
        feed_forward_hidden_states = self.mlp(hidden_states)
        # residual connection
        hidden_states = self.output_adapters.adapters_forward(feed_forward_hidden_states, residual, **kwargs)

        if use_cache:
            outputs = (hidden_states,) + outputs
        else:
            outputs = (hidden_states,) + outputs[1:]

        return outputs  # hidden_states, present, (attentions, cross_attentions)


class GPT2PreTrainedModel(PreTrainedModel):
    """
    An abstract class to handle weights initialization and a simple interface for downloading and loading pretrained
    models.
    """

    config_class = GPT2Config
    load_tf_weights = load_tf_weights_in_gpt2
    base_model_prefix = "transformer"
    is_parallelizable = True

    def __init__(self, *inputs, **kwargs):
        super().__init__(*inputs, **kwargs)

    def _init_weights(self, module):
        """Initialize the weights."""
        if isinstance(module, (nn.Linear, Conv1D)):
            # Slightly different from the TF version which uses truncated_normal for initialization
            # cf https://github.com/pytorch/pytorch/pull/5617
            module.weight.data.normal_(mean=0.0, std=self.config.initializer_range)
            if module.bias is not None:
                module.bias.data.zero_()
        elif isinstance(module, nn.Embedding):
            module.weight.data.normal_(mean=0.0, std=self.config.initializer_range)
            if module.padding_idx is not None:
                module.weight.data[module.padding_idx].zero_()
        elif isinstance(module, nn.LayerNorm):
            module.bias.data.zero_()
            module.weight.data.fill_(1.0)


@dataclass
class GPT2DoubleHeadsModelOutput(ModelOutput):
    """
    Base class for outputs of models predicting if two sentences are consecutive or not.

    Args:
        loss (:obj:`torch.FloatTensor` of shape :obj:`(1,)`, `optional`, returned when ``labels`` is provided):
            Language modeling loss.
        mc_loss (:obj:`torch.FloatTensor` of shape :obj:`(1,)`, `optional`, returned when :obj:`mc_labels` is provided):
            Multiple choice classification loss.
        logits (:obj:`torch.FloatTensor` of shape :obj:`(batch_size, num_choices, sequence_length, config.vocab_size)`):
            Prediction scores of the language modeling head (scores for each vocabulary token before SoftMax).
        mc_logits (:obj:`torch.FloatTensor` of shape :obj:`(batch_size, num_choices)`):
            Prediction scores of the multiple choice classification head (scores for each choice before SoftMax).
        past_key_values (:obj:`Tuple[Tuple[torch.Tensor]]`, `optional`, returned when ``use_cache=True`` is passed or when ``config.use_cache=True``):
            Tuple of length :obj:`config.n_layers`, containing tuples of tensors of shape :obj:`(batch_size, num_heads,
            sequence_length, embed_size_per_head)`).

            Contains pre-computed hidden-states (key and values in the attention blocks) that can be used (see
            :obj:`past_key_values` input) to speed up sequential decoding.
        hidden_states (:obj:`tuple(torch.FloatTensor)`, `optional`, returned when ``output_hidden_states=True`` is passed or when ``config.output_hidden_states=True``):
            Tuple of :obj:`torch.FloatTensor` (one for the output of the embeddings + one for the output of each layer)
            of shape :obj:`(batch_size, sequence_length, hidden_size)`.

            Hidden-states of the model at the output of each layer plus the initial embedding outputs.
        attentions (:obj:`tuple(torch.FloatTensor)`, `optional`, returned when ``output_attentions=True`` is passed or when ``config.output_attentions=True``):
            Tuple of :obj:`torch.FloatTensor` (one for each layer) of shape :obj:`(batch_size, num_heads,
            sequence_length, sequence_length)`.

            GPT2Attentions weights after the attention softmax, used to compute the weighted average in the
            self-attention heads.
    """

    loss: Optional[torch.FloatTensor] = None
    mc_loss: Optional[torch.FloatTensor] = None
    logits: torch.FloatTensor = None
    mc_logits: torch.FloatTensor = None
    past_key_values: Optional[Tuple[Tuple[torch.FloatTensor]]] = None
    hidden_states: Optional[Tuple[torch.FloatTensor]] = None
    attentions: Optional[Tuple[torch.FloatTensor]] = None


GPT2_START_DOCSTRING = r"""

    This model inherits from :class:`~transformers.PreTrainedModel`. Check the superclass documentation for the generic
    methods the library implements for all its model (such as downloading or saving, resizing the input embeddings,
    pruning heads etc.)

    This model is also a PyTorch `torch.nn.Module <https://pytorch.org/docs/stable/nn.html#torch.nn.Module>`__
    subclass. Use it as a regular PyTorch Module and refer to the PyTorch documentation for all matter related to
    general usage and behavior.

    Parameters:
        config (:class:`~transformers.GPT2Config`): Model configuration class with all the parameters of the model.
            Initializing with a config file does not load the weights associated with the model, only the
            configuration. Check out the :meth:`~transformers.PreTrainedModel.from_pretrained` method to load the model
            weights.
"""

GPT2_INPUTS_DOCSTRING = r"""
    Args:
        input_ids (:obj:`torch.LongTensor` of shape :obj:`(batch_size, input_ids_length)`):
            :obj:`input_ids_length` = ``sequence_length`` if :obj:`past_key_values` is ``None`` else
            ``past_key_values[0][0].shape[-2]`` (``sequence_length`` of input past key value states). Indices of input
            sequence tokens in the vocabulary.

            If :obj:`past_key_values` is used, only ``input_ids`` that do not have their past calculated should be
            passed as ``input_ids``.

            Indices can be obtained using :class:`~transformers.GPT2Tokenizer`. See
            :meth:`transformers.PreTrainedTokenizer.encode` and :meth:`transformers.PreTrainedTokenizer.__call__` for
            details.

            `What are input IDs? <../glossary.html#input-ids>`__
        past_key_values (:obj:`Tuple[Tuple[torch.Tensor]]` of length :obj:`config.n_layers`):
            Contains precomputed hidden-states (key and values in the attention blocks) as computed by the model (see
            :obj:`past_key_values` output below). Can be used to speed up sequential decoding. The ``input_ids`` which
            have their past given to this model should not be passed as ``input_ids`` as they have already been
            computed.
        attention_mask (:obj:`torch.FloatTensor` of shape :obj:`(batch_size, sequence_length)`, `optional`):
            Mask to avoid performing attention on padding token indices. Mask values selected in ``[0, 1]``:

            - 1 for tokens that are **not masked**,
            - 0 for tokens that are **masked**.

            `What are attention masks? <../glossary.html#attention-mask>`__
        token_type_ids (:obj:`torch.LongTensor` of shape :obj:`(batch_size, input_ids_length)`, `optional`):
            Segment token indices to indicate first and second portions of the inputs. Indices are selected in ``[0,
            1]``:

            - 0 corresponds to a `sentence A` token,
            - 1 corresponds to a `sentence B` token.

            `What are token type IDs? <../glossary.html#token-type-ids>`_
        position_ids (:obj:`torch.LongTensor` of shape :obj:`(batch_size, sequence_length)`, `optional`):
            Indices of positions of each input sequence tokens in the position embeddings. Selected in the range ``[0,
            config.max_position_embeddings - 1]``.

            `What are position IDs? <../glossary.html#position-ids>`_
        head_mask (:obj:`torch.FloatTensor` of shape :obj:`(num_heads,)` or :obj:`(num_layers, num_heads)`, `optional`):
            Mask to nullify selected heads of the self-attention modules. Mask values selected in ``[0, 1]``:

            - 1 indicates the head is **not masked**,
            - 0 indicates the head is **masked**.

        inputs_embeds (:obj:`torch.FloatTensor` of shape :obj:`(batch_size, sequence_length, hidden_size)`, `optional`):
            Optionally, instead of passing :obj:`input_ids` you can choose to directly pass an embedded representation.
            This is useful if you want more control over how to convert :obj:`input_ids` indices into associated
            vectors than the model's internal embedding lookup matrix.

            If :obj:`past_key_values` is used, optionally only the last :obj:`inputs_embeds` have to be input (see
            :obj:`past_key_values`).
        use_cache (:obj:`bool`, `optional`):
            If set to :obj:`True`, :obj:`past_key_values` key value states are returned and can be used to speed up
            decoding (see :obj:`past_key_values`).
        output_attentions (:obj:`bool`, `optional`):
            Whether or not to return the attentions tensors of all attention layers. See ``attentions`` under returned
            tensors for more detail.
        output_hidden_states (:obj:`bool`, `optional`):
            Whether or not to return the hidden states of all layers. See ``hidden_states`` under returned tensors for
            more detail.
        return_dict (:obj:`bool`, `optional`):
            Whether or not to return a :class:`~transformers.file_utils.ModelOutput` instead of a plain tuple.
"""
PARALLELIZE_DOCSTRING = r"""
    This is an experimental feature and is a subject to change at a moment's notice.

    Uses a device map to distribute attention modules of the model across several devices. If no device map is given,
    it will evenly distribute blocks across all devices.

    Args:
        device_map (:obj:`Dict[int, list]`, optional, defaults to None):
            A dictionary that maps attention modules to devices. Note that the embedding module and LMHead are always
            automatically mapped to the first device (for esoteric reasons). That means that the first device should
            have fewer attention modules mapped to it than other devices. For reference, the gpt2 models have the
            following number of attention modules:

                - gpt2: 12
                - gpt2-medium: 24
                - gpt2-large: 36
                - gpt2-xl: 48

    Example::

            # Here is an example of a device map on a machine with 4 GPUs using gpt2-xl, which has a total of 48 attention modules:
            model = GPT2LMHeadModel.from_pretrained('gpt2-xl')
            device_map = {0: [0, 1, 2, 3, 4, 5, 6, 7, 8],

                          1: [9, 10, 11, 12, 13, 14, 15, 16, 17, 18, 19, 20, 21],
                          2: [22, 23, 24, 25, 26, 27, 28, 29, 30, 31, 32, 33, 34],
                          3: [35, 36, 37, 38, 39, 40, 41, 42, 43, 44, 45, 46, 47]}
            model.parallelize(device_map)
"""
DEPARALLELIZE_DOCSTRING = r"""
    Moves the model to cpu from a model parallel state.

    Example::

        # On a 4 GPU machine with gpt2-large:
        model = GPT2LMHeadModel.from_pretrained('gpt2-large')
        device_map = {0: [0, 1, 2, 3, 4, 5, 6, 7],

                    1: [8, 9, 10, 11, 12, 13, 14, 15],
                    2: [16, 17, 18, 19, 20, 21, 22, 23],
                    3: [24, 25, 26, 27, 28, 29, 30, 31, 32, 33, 34, 35]}
        model.parallelize(device_map) # Splits the model across several devices
        model.deparallelize() # Put the model back on cpu and cleans memory by calling torch.cuda.empty_cache()
"""


@add_start_docstrings(
    "The bare GPT2 Model transformer outputting raw hidden-states without any specific head on top.",
    GPT2_START_DOCSTRING,
)
class GPT2Model(GPT2ModelAdapterMixin, GPT2PreTrainedModel):
    _keys_to_ignore_on_load_missing = ["attn.masked_bias"]

    def __init__(self, config):
        super().__init__(config)

        self.embed_dim = config.hidden_size

        self.wte = nn.Embedding(config.vocab_size, self.embed_dim)
        self.wpe = nn.Embedding(config.max_position_embeddings, self.embed_dim)

        self.drop = nn.Dropout(config.embd_pdrop)
        self.h = nn.ModuleList([GPT2Block(config) for _ in range(config.num_hidden_layers)])
        self.ln_f = nn.LayerNorm(self.embed_dim, eps=config.layer_norm_epsilon)

        self._init_adapter_modules()
        self.init_weights()

        # Model parallel
        self.model_parallel = False
        self.device_map = None

    @add_start_docstrings(PARALLELIZE_DOCSTRING)
    def parallelize(self, device_map=None):
        # Check validity of device_map
        self.device_map = (
            get_device_map(len(self.h), range(torch.cuda.device_count())) if device_map is None else device_map
        )
        assert_device_map(self.device_map, len(self.h))
        self.model_parallel = True
        self.first_device = "cpu" if "cpu" in self.device_map.keys() else "cuda:" + str(min(self.device_map.keys()))
        self.last_device = "cuda:" + str(max(self.device_map.keys()))
        self.wte = self.wte.to(self.first_device)
        self.wpe = self.wpe.to(self.first_device)
        # Load onto devices
        for k, v in self.device_map.items():
            for block in v:
                cuda_device = "cuda:" + str(k)
                self.h[block] = self.h[block].to(cuda_device)
        # ln_f to last
        self.ln_f = self.ln_f.to(self.last_device)

    @add_start_docstrings(DEPARALLELIZE_DOCSTRING)
    def deparallelize(self):
        self.model_parallel = False
        self.device_map = None
        self.first_device = "cpu"
        self.last_device = "cpu"
        self.wte = self.wte.to("cpu")
        self.wpe = self.wpe.to("cpu")
        for index in range(len(self.h)):
            self.h[index] = self.h[index].to("cpu")
        self.ln_f = self.ln_f.to("cpu")
        torch.cuda.empty_cache()

    def get_input_embeddings(self):
        return self.wte

    def set_input_embeddings(self, new_embeddings):
        self.wte = new_embeddings

    def _prune_heads(self, heads_to_prune):
        """
        Prunes heads of the model. heads_to_prune: dict of {layer_num: list of heads to prune in this layer}
        """
        for layer, heads in heads_to_prune.items():
            self.h[layer].attn.prune_heads(heads)

    @add_start_docstrings_to_model_forward(GPT2_INPUTS_DOCSTRING)
    @add_code_sample_docstrings(
        tokenizer_class=_TOKENIZER_FOR_DOC,
        checkpoint=_CHECKPOINT_FOR_DOC,
        output_type=BaseModelOutputWithPastAndCrossAttentions,
        config_class=_CONFIG_FOR_DOC,
    )
    def forward(
        self,
        input_ids=None,
        past_key_values=None,
        attention_mask=None,
        token_type_ids=None,
        position_ids=None,
        head_mask=None,
        inputs_embeds=None,
        encoder_hidden_states=None,
        encoder_attention_mask=None,
        use_cache=None,
        output_attentions=None,
        output_hidden_states=None,
        return_dict=None,
        **kwargs
    ):
        self.pre_transformer_forward(**kwargs)

        output_attentions = output_attentions if output_attentions is not None else self.config.output_attentions
        output_hidden_states = (
            output_hidden_states if output_hidden_states is not None else self.config.output_hidden_states
        )
        use_cache = use_cache if use_cache is not None else self.config.use_cache
        return_dict = return_dict if return_dict is not None else self.config.use_return_dict

        if input_ids is not None and inputs_embeds is not None:
            raise ValueError("You cannot specify both input_ids and inputs_embeds at the same time")
        elif input_ids is not None:
            input_shape = input_ids.size()
            input_ids = input_ids.view(-1, input_shape[-1])
            batch_size = input_ids.shape[0]
        elif inputs_embeds is not None:
            input_shape = inputs_embeds.size()[:-1]
            batch_size = inputs_embeds.shape[0]
        else:
            raise ValueError("You have to specify either input_ids or inputs_embeds")

        device = input_ids.device if input_ids is not None else inputs_embeds.device

        if token_type_ids is not None:
            token_type_ids = token_type_ids.view(-1, input_shape[-1])
        if position_ids is not None:
            position_ids = position_ids.view(-1, input_shape[-1])

        if past_key_values is None:
            past_length = 0
            past_key_values = tuple([None] * len(self.h))
        else:
            past_length = past_key_values[0][0].size(-2)
        if position_ids is None:
            position_ids = torch.arange(past_length, input_shape[-1] + past_length, dtype=torch.long, device=device)
            position_ids = position_ids.unsqueeze(0).view(-1, input_shape[-1])

        # GPT2Attention mask.
        if attention_mask is not None:
            if batch_size <= 0:
                raise ValueError("batch_size has to be defined and > 0")
            attention_mask = attention_mask.view(batch_size, -1)
            # We create a 3D attention mask from a 2D tensor mask.
            # Sizes are [batch_size, 1, 1, to_seq_length]
            # So we can broadcast to [batch_size, num_heads, from_seq_length, to_seq_length]
            # this attention mask is more simple than the triangular masking of causal attention
            # used in OpenAI GPT, we just need to prepare the broadcast dimension here.
            attention_mask = attention_mask[:, None, None, :]

            # Since attention_mask is 1.0 for positions we want to attend and 0.0 for
            # masked positions, this operation will create a tensor which is 0.0 for
            # positions we want to attend and -10000.0 for masked positions.
            # Since we are adding it to the raw scores before the softmax, this is
            # effectively the same as removing these entirely.
            attention_mask = attention_mask.to(dtype=self.dtype)  # fp16 compatibility
            attention_mask = (1.0 - attention_mask) * -10000.0

        # If a 2D ou 3D attention mask is provided for the cross-attention
        # we need to make broadcastable to [batch_size, num_heads, seq_length, seq_length]
        if self.config.add_cross_attention and encoder_hidden_states is not None:
            encoder_batch_size, encoder_sequence_length, _ = encoder_hidden_states.size()
            encoder_hidden_shape = (encoder_batch_size, encoder_sequence_length)
            if encoder_attention_mask is None:
                encoder_attention_mask = torch.ones(encoder_hidden_shape, device=device)
            encoder_attention_mask = self.invert_attention_mask(encoder_attention_mask)
        else:
            encoder_attention_mask = None

        # Prepare head mask if needed
        # 1.0 in head_mask indicate we keep the head
        # attention_probs has shape bsz x n_heads x N x N
        # head_mask has shape n_layer x batch x n_heads x N x N
        head_mask = self.get_head_mask(head_mask, self.config.n_layer)

        if inputs_embeds is None:
            inputs_embeds = self.wte(input_ids)
        inputs_embeds = self.invertible_adapters_forward(inputs_embeds)
        position_embeds = self.wpe(position_ids)
        hidden_states = inputs_embeds + position_embeds

        if token_type_ids is not None:
            token_type_embeds = self.wte(token_type_ids)
            hidden_states = hidden_states + token_type_embeds

        hidden_states = self.drop(hidden_states)

        output_shape = input_shape + (hidden_states.size(-1),)

        presents = () if use_cache else None
        all_self_attentions = () if output_attentions else None
        all_cross_attentions = () if output_attentions and self.config.add_cross_attention else None
        all_hidden_states = () if output_hidden_states else None
        for i, (block, layer_past) in enumerate(zip(self.h, past_key_values)):

            # Model parallel
            if self.model_parallel:
                torch.cuda.set_device(hidden_states.device)
                # Ensure layer_past is on same device as hidden_states (might not be correct)
                if layer_past is not None:
                    layer_past = tuple(past_state.to(hidden_states.device) for past_state in layer_past)
                # Ensure that attention_mask is always on the same device as hidden_states
                if attention_mask is not None:
                    attention_mask = attention_mask.to(hidden_states.device)
                if isinstance(head_mask, torch.Tensor):
                    head_mask = head_mask.to(hidden_states.device)
            if output_hidden_states:
                all_hidden_states = all_hidden_states + (hidden_states,)

            if getattr(self.config, "gradient_checkpointing", False) and self.training:

                if use_cache:
                    logger.warning(
                        "`use_cache=True` is incompatible with `config.gradient_checkpointing=True`. Setting "
                        "`use_cache=False`..."
                    )
                    use_cache = False

                def create_custom_forward(module):
                    def custom_forward(*inputs):
                        # None for past_key_value
                        return module(*inputs, use_cache, output_attentions)

                    return custom_forward

                outputs = torch.utils.checkpoint.checkpoint(
                    create_custom_forward(block),
                    hidden_states,
                    None,
                    attention_mask,
                    head_mask[i],
                    encoder_hidden_states,
                    encoder_attention_mask,
                )
            else:
                outputs = block(
                    hidden_states,
                    layer_past=layer_past,
                    attention_mask=attention_mask,
                    head_mask=head_mask[i],
                    encoder_hidden_states=encoder_hidden_states,
                    encoder_attention_mask=encoder_attention_mask,
                    use_cache=use_cache,
                    output_attentions=output_attentions,
                    **kwargs,
                )

            hidden_states = outputs[0]
            attention_mask = self.adjust_attention_mask_for_parallel(hidden_states, attention_mask)
            # HACK: if output_shape is identical to hidden states shape except for batch size, update output_shape
            if output_shape[1:] == hidden_states.size()[1:]:
                output_shape = hidden_states.size()

            if use_cache is True:
                presents = presents + (outputs[1],)

            if output_attentions:
                all_self_attentions = all_self_attentions + (outputs[2 if use_cache else 1],)
                if self.config.add_cross_attention:
                    all_cross_attentions = all_cross_attentions + (outputs[3 if use_cache else 2],)

            # Model Parallel: If it's the last layer for that device, put things on the next device
            if self.model_parallel:
                for k, v in self.device_map.items():
                    if i == v[-1] and "cuda:" + str(k) != self.last_device:
                        hidden_states = hidden_states.to("cuda:" + str(k + 1))

        hidden_states = self.ln_f(hidden_states)

        hidden_states = hidden_states.view(*output_shape)
        # Add last hidden state
        if output_hidden_states:
            all_hidden_states = all_hidden_states + (hidden_states,)

        if not return_dict:
            return tuple(
                v
                for v in [hidden_states, presents, all_hidden_states, all_self_attentions, all_cross_attentions]
                if v is not None
            )

        return BaseModelOutputWithPastAndCrossAttentions(
            last_hidden_state=hidden_states,
            past_key_values=presents,
            hidden_states=all_hidden_states,
            attentions=all_self_attentions,
            cross_attentions=all_cross_attentions,
        )


@add_start_docstrings(
    """
    The GPT2 Model transformer with a language modeling head on top (linear layer with weights tied to the input
    embeddings).
    """,
    GPT2_START_DOCSTRING,
)
class GPT2LMHeadModel(ModelWithHeadsAdaptersMixin, GPT2PreTrainedModel):
    _keys_to_ignore_on_load_missing = [r"attn.masked_bias", r"attn.bias", r"lm_head.weight"]

    def __init__(self, config):
        super().__init__(config)

        self.num_labels = config.num_labels
        self.transformer = GPT2Model(config)
        self.lm_head = nn.Linear(config.n_embd, config.vocab_size, bias=False)

        self.init_weights()

        # Model parallel
        self.model_parallel = False
        self.device_map = None

    @add_start_docstrings(PARALLELIZE_DOCSTRING)
    def parallelize(self, device_map=None):
        self.device_map = (
            get_device_map(len(self.transformer.h), range(torch.cuda.device_count()))
            if device_map is None
            else device_map
        )
        assert_device_map(self.device_map, len(self.transformer.h))
        self.transformer.parallelize(self.device_map)
        self.lm_head = self.lm_head.to(self.transformer.first_device)
        self.model_parallel = True

    @add_start_docstrings(DEPARALLELIZE_DOCSTRING)
    def deparallelize(self):
        self.transformer.deparallelize()
        self.transformer = self.transformer.to("cpu")
        self.lm_head = self.lm_head.to("cpu")
        self.model_parallel = False
        torch.cuda.empty_cache()

    def get_output_embeddings(self):
        return self.lm_head

    def set_output_embeddings(self, new_embeddings):
        self.lm_head = new_embeddings

    def prepare_inputs_for_generation(self, input_ids, past=None, **kwargs):
        token_type_ids = kwargs.get("token_type_ids", None)
        # only last token for inputs_ids if past is defined in kwargs
        if past:
            input_ids = input_ids[:, -1].unsqueeze(-1)
            if token_type_ids is not None:
                token_type_ids = token_type_ids[:, -1].unsqueeze(-1)

        attention_mask = kwargs.get("attention_mask", None)
        position_ids = kwargs.get("position_ids", None)

        if attention_mask is not None and position_ids is None:
            # create position_ids on the fly for batch generation
            position_ids = attention_mask.long().cumsum(-1) - 1
            position_ids.masked_fill_(attention_mask == 0, 1)
            if past:
                position_ids = position_ids[:, -1].unsqueeze(-1)
        else:
            position_ids = None
        return {
            "input_ids": input_ids,
            "past_key_values": past,
            "use_cache": kwargs.get("use_cache"),
            "position_ids": position_ids,
            "attention_mask": attention_mask,
            "token_type_ids": token_type_ids,
        }

    @add_start_docstrings_to_model_forward(GPT2_INPUTS_DOCSTRING)
    @add_code_sample_docstrings(
        tokenizer_class=_TOKENIZER_FOR_DOC,
        checkpoint=_CHECKPOINT_FOR_DOC,
        output_type=CausalLMOutputWithCrossAttentions,
        config_class=_CONFIG_FOR_DOC,
    )
    def forward(
        self,
        input_ids=None,
        past_key_values=None,
        attention_mask=None,
        token_type_ids=None,
        position_ids=None,
        head_mask=None,
        inputs_embeds=None,
        encoder_hidden_states=None,
        encoder_attention_mask=None,
        labels=None,
        use_cache=None,
        output_attentions=None,
        output_hidden_states=None,
        return_dict=None,
        adapter_names=None,
    ):
        r"""
        labels (:obj:`torch.LongTensor` of shape :obj:`(batch_size, sequence_length)`, `optional`):
            Labels for language modeling. Note that the labels **are shifted** inside the model, i.e. you can set
            ``labels = input_ids`` Indices are selected in ``[-100, 0, ..., config.vocab_size]`` All labels set to
            ``-100`` are ignored (masked), the loss is only computed for labels in ``[0, ..., config.vocab_size]``
        """
        return_dict = return_dict if return_dict is not None else self.config.use_return_dict

        transformer_outputs = self.transformer(
            input_ids,
            past_key_values=past_key_values,
            attention_mask=attention_mask,
            token_type_ids=token_type_ids,
            position_ids=position_ids,
            head_mask=head_mask,
            inputs_embeds=inputs_embeds,
            encoder_hidden_states=encoder_hidden_states,
            encoder_attention_mask=encoder_attention_mask,
            use_cache=use_cache,
            output_attentions=output_attentions,
            output_hidden_states=output_hidden_states,
            return_dict=return_dict,
            adapter_names=adapter_names,
        )
        hidden_states = transformer_outputs[0]

        # Set device for model parallelism
        if self.model_parallel:
            torch.cuda.set_device(self.transformer.first_device)
            hidden_states = hidden_states.to(self.lm_head.weight.device)

        lm_logits = self.lm_head(hidden_states)

        loss = None
        if labels is not None:
            # Shift so that tokens < n predict n
            shift_logits = lm_logits[..., :-1, :].contiguous()
            shift_labels = labels[..., 1:].contiguous()
            # Flatten the tokens
            loss_fct = CrossEntropyLoss()
            loss = loss_fct(shift_logits.view(-1, shift_logits.size(-1)), shift_labels.view(-1))

        if not return_dict:
            output = (lm_logits,) + transformer_outputs[1:]
            return ((loss,) + output) if loss is not None else output

        return CausalLMOutputWithCrossAttentions(
            loss=loss,
            logits=lm_logits,
            past_key_values=transformer_outputs.past_key_values,
            hidden_states=transformer_outputs.hidden_states,
            attentions=transformer_outputs.attentions,
            cross_attentions=transformer_outputs.cross_attentions,
        )

    @staticmethod
    def _reorder_cache(past: Tuple[Tuple[torch.Tensor]], beam_idx: torch.Tensor) -> Tuple[Tuple[torch.Tensor]]:
        """
        This function is used to re-order the :obj:`past_key_values` cache if
        :meth:`~transformers.PreTrainedModel.beam_search` or :meth:`~transformers.PreTrainedModel.beam_sample` is
        called. This is required to match :obj:`past_key_values` with the correct beam_idx at every generation step.
        """
        return tuple(
            tuple(past_state.index_select(0, beam_idx.to(past_state.device)) for past_state in layer_past)
            for layer_past in past
        )


@add_start_docstrings(
    """
The GPT2 Model transformer with a language modeling and a multiple-choice classification head on top e.g. for
RocStories/SWAG tasks. The two heads are two linear layers. The language modeling head has its weights tied to the
input embeddings, the classification head takes as input the input of a specified classification token index in the
input sequence).
""",
    GPT2_START_DOCSTRING,
)
class GPT2DoubleHeadsModel(ModelWithHeadsAdaptersMixin, GPT2PreTrainedModel):
    _keys_to_ignore_on_load_missing = [r"attn.masked_bias", r"attn.bias", r"lm_head.weight"]

    def __init__(self, config):
        super().__init__(config)
        config.num_labels = 1
        self.transformer = GPT2Model(config)
        self.lm_head = nn.Linear(config.n_embd, config.vocab_size, bias=False)
        self.multiple_choice_head = SequenceSummary(config)

        self.init_weights()

        # Model parallel
        self.model_parallel = False
        self.device_map = None

    @add_start_docstrings(PARALLELIZE_DOCSTRING)
    def parallelize(self, device_map=None):
        self.device_map = (
            get_device_map(len(self.transformer.h), range(torch.cuda.device_count()))
            if device_map is None
            else device_map
        )
        assert_device_map(self.device_map, len(self.transformer.h))
        self.transformer.parallelize(self.device_map)
        self.lm_head = self.lm_head.to(self.transformer.first_device)
        self.multiple_choice_head = self.multiple_choice_head.to(self.transformer.first_device)
        self.model_parallel = True

    @add_start_docstrings(DEPARALLELIZE_DOCSTRING)
    def deparallelize(self):
        self.transformer.deparallelize()
        self.transformer = self.transformer.to("cpu")
        self.lm_head = self.lm_head.to("cpu")
        self.multiple_choice_head = self.multiple_choice_head.to("cpu")
        self.model_parallel = False
        torch.cuda.empty_cache()

    def get_output_embeddings(self):
        return self.lm_head

    def set_output_embeddings(self, new_embeddings):
        self.lm_head = new_embeddings

    def prepare_inputs_for_generation(self, input_ids, past=None, **kwargs):
        token_type_ids = kwargs.get("token_type_ids", None)
        # only last token for inputs_ids if past is defined in kwargs
        if past:
            input_ids = input_ids[:, -1].unsqueeze(-1)
            if token_type_ids is not None:
                token_type_ids = token_type_ids[:, -1].unsqueeze(-1)

        attention_mask = kwargs.get("attention_mask", None)
        position_ids = kwargs.get("position_ids", None)

        if attention_mask is not None and position_ids is None:
            # create position_ids on the fly for batch generation
            position_ids = attention_mask.long().cumsum(-1) - 1
            position_ids.masked_fill_(attention_mask == 0, 1)
            if past:
                position_ids = position_ids[:, -1].unsqueeze(-1)
        else:
            position_ids = None

        return {
            "input_ids": input_ids,
            "past_key_values": past,
            "use_cache": kwargs.get("use_cache"),
            "position_ids": position_ids,
            "attention_mask": attention_mask,
            "token_type_ids": token_type_ids,
        }

    @add_start_docstrings_to_model_forward(GPT2_INPUTS_DOCSTRING)
    @replace_return_docstrings(output_type=GPT2DoubleHeadsModelOutput, config_class=_CONFIG_FOR_DOC)
    def forward(
        self,
        input_ids=None,
        past_key_values=None,
        attention_mask=None,
        token_type_ids=None,
        position_ids=None,
        head_mask=None,
        inputs_embeds=None,
        mc_token_ids=None,
        labels=None,
        mc_labels=None,
        use_cache=None,
        output_attentions=None,
        output_hidden_states=None,
        return_dict=None,
        adapter_names=None,
        **kwargs,
    ):
        r"""
        mc_token_ids (:obj:`torch.LongTensor` of shape :obj:`(batch_size, num_choices)`, `optional`, default to index of the last token of the input):
            Index of the classification token in each input sequence. Selected in the range ``[0, input_ids.size(-1) -
            1[``.
        labels (:obj:`torch.LongTensor` of shape :obj:`(batch_size, sequence_length)`, `optional`):
            Labels for language modeling. Note that the labels **are shifted** inside the model, i.e. you can set
            ``labels = input_ids`` Indices are selected in ``[-100, 0, ..., config.vocab_size - 1]`` All labels set to
            ``-100`` are ignored (masked), the loss is only computed for labels in ``[0, ..., config.vocab_size - 1]``
        mc_labels (:obj:`torch.LongTensor` of shape :obj:`(batch_size)`, `optional`):
            Labels for computing the multiple choice classification loss. Indices should be in ``[0, ...,
            num_choices]`` where `num_choices` is the size of the second dimension of the input tensors. (see
            `input_ids` above)

        Return:

        Example::

            >>> import torch
            >>> from transformers import GPT2Tokenizer, GPT2DoubleHeadsModel

            >>> tokenizer = GPT2Tokenizer.from_pretrained('gpt2')
            >>> model = GPT2DoubleHeadsModel.from_pretrained('gpt2')

            >>> # Add a [CLS] to the vocabulary (we should train it also!)
            >>> num_added_tokens = tokenizer.add_special_tokens({'cls_token': '[CLS]'})

            >>> embedding_layer = model.resize_token_embeddings(len(tokenizer))  # Update the model embeddings with the new vocabulary size

            >>> choices = ["Hello, my dog is cute [CLS]", "Hello, my cat is cute [CLS]"]
            >>> encoded_choices = [tokenizer.encode(s) for s in choices]
            >>> cls_token_location = [tokens.index(tokenizer.cls_token_id) for tokens in encoded_choices]

            >>> input_ids = torch.tensor(encoded_choices).unsqueeze(0)  # Batch size: 1, number of choices: 2
            >>> mc_token_ids = torch.tensor([cls_token_location])  # Batch size: 1

            >>> outputs = model(input_ids, mc_token_ids=mc_token_ids)
            >>> lm_logits = outputs.logits
            >>> mc_logits = outputs.mc_logits

        """
        return_dict = return_dict if return_dict is not None else self.config.use_return_dict

        transformer_outputs = self.transformer(
            input_ids,
            past_key_values=past_key_values,
            attention_mask=attention_mask,
            token_type_ids=token_type_ids,
            position_ids=position_ids,
            head_mask=head_mask,
            inputs_embeds=inputs_embeds,
            use_cache=use_cache,
            output_attentions=output_attentions,
            output_hidden_states=output_hidden_states,
            return_dict=return_dict,
            adapter_names=adapter_names,
        )

        hidden_states = transformer_outputs[0]

        # Set device for model parallelism
        if self.model_parallel:
            torch.cuda.set_device(self.transformer.first_device)
            hidden_states = hidden_states.to(self.lm_head.weight.device)

        lm_logits = self.lm_head(hidden_states)
        mc_logits = self.multiple_choice_head(hidden_states, mc_token_ids).squeeze(-1)

        mc_loss = None
        if mc_labels is not None:
            loss_fct = CrossEntropyLoss()
            mc_loss = loss_fct(mc_logits.view(-1, mc_logits.size(-1)), mc_labels.view(-1))
        lm_loss = None
        if labels is not None:
            shift_logits = lm_logits[..., :-1, :].contiguous()
            shift_labels = labels[..., 1:].contiguous()
            loss_fct = CrossEntropyLoss()
            lm_loss = loss_fct(shift_logits.view(-1, shift_logits.size(-1)), shift_labels.view(-1))

        if not return_dict:
            output = (lm_logits, mc_logits) + transformer_outputs[1:]
            if mc_loss is not None:
                output = (mc_loss,) + output
            return ((lm_loss,) + output) if lm_loss is not None else output

        return GPT2DoubleHeadsModelOutput(
            loss=lm_loss,
            mc_loss=mc_loss,
            logits=lm_logits,
            mc_logits=mc_logits,
            past_key_values=transformer_outputs.past_key_values,
            hidden_states=transformer_outputs.hidden_states,
            attentions=transformer_outputs.attentions,
        )

    @staticmethod
    def _reorder_cache(past: Tuple[Tuple[torch.Tensor]], beam_idx: torch.Tensor) -> Tuple[Tuple[torch.Tensor]]:
        """
        This function is used to re-order the :obj:`past_key_values` cache if
        :meth:`~transformers.PreTrainedModel.beam_search` or :meth:`~transformers.PreTrainedModel.beam_sample` is
        called. This is required to match :obj:`past_key_values` with the correct beam_idx at every generation step.
        """
        return tuple(
            tuple(past_state.index_select(0, beam_idx.to(past_state.device)) for past_state in layer_past)
            for layer_past in past
        )


@add_start_docstrings(
    """
    The GPT2 Model transformer with a sequence classification head on top (linear layer).

    :class:`~transformers.GPT2ForSequenceClassification` uses the last token in order to do the classification, as
    other causal models (e.g. GPT-1) do.

    Since it does classification on the last token, it requires to know the position of the last token. If a
    :obj:`pad_token_id` is defined in the configuration, it finds the last token that is not a padding token in each
    row. If no :obj:`pad_token_id` is defined, it simply takes the last value in each row of the batch. Since it cannot
    guess the padding tokens when :obj:`inputs_embeds` are passed instead of :obj:`input_ids`, it does the same (take
    the last value in each row of the batch).
    """,
    GPT2_START_DOCSTRING,
)
class GPT2ForSequenceClassification(ModelWithHeadsAdaptersMixin, GPT2PreTrainedModel):
    _keys_to_ignore_on_load_missing = [r"h\.\d+\.attn\.masked_bias", r"lm_head\.weight"]

    def __init__(self, config):
        super().__init__(config)
        self.num_labels = config.num_labels
        self.transformer = GPT2Model(config)
        self.score = nn.Linear(config.n_embd, self.num_labels, bias=False)

        self.init_weights()

        # Model parallel
        self.model_parallel = False
        self.device_map = None

    @add_start_docstrings_to_model_forward(GPT2_INPUTS_DOCSTRING)
    @add_code_sample_docstrings(
        tokenizer_class=_TOKENIZER_FOR_DOC,
        checkpoint="microsoft/DialogRPT-updown",
        output_type=SequenceClassifierOutputWithPast,
        config_class=_CONFIG_FOR_DOC,
    )
    def forward(
        self,
        input_ids=None,
        past_key_values=None,
        attention_mask=None,
        token_type_ids=None,
        position_ids=None,
        head_mask=None,
        inputs_embeds=None,
        labels=None,
        use_cache=None,
        output_attentions=None,
        output_hidden_states=None,
        return_dict=None,
        adapter_names=None,
    ):
        r"""
        labels (:obj:`torch.LongTensor` of shape :obj:`(batch_size,)`, `optional`):
            Labels for computing the sequence classification/regression loss. Indices should be in :obj:`[0, ...,
            config.num_labels - 1]`. If :obj:`config.num_labels == 1` a regression loss is computed (Mean-Square loss),
            If :obj:`config.num_labels > 1` a classification loss is computed (Cross-Entropy).
        """
        return_dict = return_dict if return_dict is not None else self.config.use_return_dict

        transformer_outputs = self.transformer(
            input_ids,
            past_key_values=past_key_values,
            attention_mask=attention_mask,
            token_type_ids=token_type_ids,
            position_ids=position_ids,
            head_mask=head_mask,
            inputs_embeds=inputs_embeds,
            use_cache=use_cache,
            output_attentions=output_attentions,
            output_hidden_states=output_hidden_states,
            return_dict=return_dict,
            adapter_names=adapter_names,
        )
        hidden_states = transformer_outputs[0]
        logits = self.score(hidden_states)

        if input_ids is not None:
            batch_size, sequence_length = input_ids.shape[:2]
        else:
            batch_size, sequence_length = inputs_embeds.shape[:2]

        assert (
            self.config.pad_token_id is not None or batch_size == 1
        ), "Cannot handle batch sizes > 1 if no padding token is defined."
        if self.config.pad_token_id is None:
            sequence_lengths = -1
        else:
            if input_ids is not None:
                sequence_lengths = torch.ne(input_ids, self.config.pad_token_id).sum(-1) - 1
            else:
                sequence_lengths = -1
                logger.warning(
                    f"{self.__class__.__name__} will not detect padding tokens in `inputs_embeds`. Results may be "
                    f"unexpected if using padding tokens in conjunction with `inputs_embeds.`"
                )

        pooled_logits = logits[range(batch_size), sequence_lengths]

        loss = None
        if labels is not None:
            if self.num_labels == 1:
                #  We are doing regression
                loss_fct = MSELoss()
                loss = loss_fct(pooled_logits.view(-1), labels.to(self.dtype).view(-1))
            else:
                loss_fct = CrossEntropyLoss()
                loss = loss_fct(pooled_logits.view(-1, self.num_labels), labels.view(-1))

        if not return_dict:
            output = (pooled_logits,) + transformer_outputs[1:]
            return ((loss,) + output) if loss is not None else output

        return SequenceClassifierOutputWithPast(
            loss=loss,
            logits=pooled_logits,
            past_key_values=transformer_outputs.past_key_values,
            hidden_states=transformer_outputs.hidden_states,
            attentions=transformer_outputs.attentions,
        )


@add_start_docstrings(
    """
<<<<<<< HEAD
The GPT2 Model that allows the loading of different heads dor different tasks. This enables a flexible use of the
models and adpters.

Since this class does classification on the last token, it requires to know the position of the last token. If a
:obj:`pad_token_id` is defined in the configuration, it finds the last token that is not a padding token in each row.
If no :obj:`pad_token_id` is defined, it simply takes the last value in each row of the batch. Since it cannot guess
the padding tokens when :obj:`inputs_embeds` are passed instead of :obj:`input_ids`, it does the same (take the last
value in each row of the batch).
""",
    GPT2_START_DOCSTRING,
)
class GPT2ModelWithHeads(GPT2ModelHeadsMixin, GPT2PreTrainedModel):
    def __init__(self, config):
        super().__init__(config)
        self.transformer = GPT2Model(config)

        self._init_head_modules()
=======
    GPT2 Model with a token classification head on top (a linear layer on top of the hidden-states output) e.g. for
    Named-Entity-Recognition (NER) tasks.
    """,
    GPT2_START_DOCSTRING,
)
class GPT2ForTokenClassification(GPT2PreTrainedModel):
    def __init__(self, config):
        super().__init__(config)
        self.num_labels = config.num_labels

        self.transformer = GPT2Model(config)
        if hasattr(config, "classifier_dropout") and config.classifier_dropout is not None:
            classifier_dropout = config.classifier_dropout
        elif hasattr(config, "hidden_dropout") and config.hidden_dropout is not None:
            classifier_dropout = config.hidden_dropout
        else:
            classifier_dropout = 0.1
        self.dropout = nn.Dropout(classifier_dropout)
        self.classifier = nn.Linear(config.hidden_size, config.num_labels)
>>>>>>> a1f24d41

        self.init_weights()

        # Model parallel
        self.model_parallel = False
        self.device_map = None

<<<<<<< HEAD
    def forward(
        self,
        input_ids=None,
=======
    @add_start_docstrings_to_model_forward(GPT2_INPUTS_DOCSTRING)
    @add_code_sample_docstrings(
        tokenizer_class=_TOKENIZER_FOR_DOC,
        checkpoint="microsoft/DialogRPT-updown",
        output_type=TokenClassifierOutput,
        config_class=_CONFIG_FOR_DOC,
    )
    def forward(
        self,
        input_ids=None,
        past_key_values=None,
>>>>>>> a1f24d41
        attention_mask=None,
        token_type_ids=None,
        position_ids=None,
        head_mask=None,
        inputs_embeds=None,
<<<<<<< HEAD
        output_attentions=None,
        output_hidden_states=None,
        return_dict=None,
        adapter_names=None,
        head=None,
        **kwargs
    ):
        return_dict = return_dict if return_dict is not None else self.config.use_return_dict

        outputs = self.transformer(
            input_ids,
=======
        labels=None,
        use_cache=None,
        output_attentions=None,
        output_hidden_states=None,
        return_dict=None,
    ):
        r"""
        labels (:obj:`torch.LongTensor` of shape :obj:`(batch_size,)`, `optional`):
            Labels for computing the sequence classification/regression loss. Indices should be in :obj:`[0, ...,
            config.num_labels - 1]`. If :obj:`config.num_labels == 1` a regression loss is computed (Mean-Square loss),
            If :obj:`config.num_labels > 1` a classification loss is computed (Cross-Entropy).
        """
        return_dict = return_dict if return_dict is not None else self.config.use_return_dict

        transformer_outputs = self.transformer(
            input_ids,
            past_key_values=past_key_values,
>>>>>>> a1f24d41
            attention_mask=attention_mask,
            token_type_ids=token_type_ids,
            position_ids=position_ids,
            head_mask=head_mask,
            inputs_embeds=inputs_embeds,
<<<<<<< HEAD
            output_attentions=output_attentions,
            output_hidden_states=output_hidden_states,
            return_dict=return_dict,
            adapter_names=adapter_names,
        )

        batch_size = outputs[0].shape[0]

        if self.config.pad_token_id is None:
            # TODO-AH: this may result in unexpected behavior for classification. Find a better way to do this?
            sequence_lengths = -1
        else:
            if input_ids is not None:
                sequence_lengths = torch.ne(input_ids, self.config.pad_token_id).sum(-1) - 1
                sequence_lengths = self.transformer.adjust_attention_mask_for_parallel(outputs[0], sequence_lengths)
            else:
                sequence_lengths = -1
                logger.warning(
                    f"{self.__class__.__name__} will not detect padding tokens in `inputs_embeds`. Results may be "
                    f"unexpected if using padding tokens in conjunction with `inputs_embeds.`"
                )

        cls_logits = outputs[0][range(batch_size), sequence_lengths]

        outputs = self.forward_head(
            outputs,
            head_name=head,
            cls_output=cls_logits,
            attention_mask=attention_mask,
            return_dict=return_dict,
            **kwargs,
        )

        return outputs
=======
            use_cache=use_cache,
            output_attentions=output_attentions,
            output_hidden_states=output_hidden_states,
            return_dict=return_dict,
        )

        hidden_states = transformer_outputs[0]
        hidden_states = self.dropout(hidden_states)
        logits = self.classifier(hidden_states)

        loss = None
        if labels is not None:
            loss_fct = CrossEntropyLoss()
            # Only keep active parts of the loss
            if attention_mask is not None:
                active_loss = attention_mask.view(-1) == 1
                active_logits = logits.view(-1, self.num_labels)
                active_labels = torch.where(
                    active_loss, labels.view(-1), torch.tensor(loss_fct.ignore_index).type_as(labels)
                )
                loss = loss_fct(active_logits, active_labels)
            else:
                loss = loss_fct(logits.view(-1, self.num_labels), labels.view(-1))

        if not return_dict:
            output = (logits,) + transformer_outputs[2:]
            return ((loss,) + output) if loss is not None else output

        return TokenClassifierOutput(
            loss=loss,
            logits=logits,
            hidden_states=transformer_outputs.hidden_states,
            attentions=transformer_outputs.attentions,
        )
>>>>>>> a1f24d41
<|MERGE_RESOLUTION|>--- conflicted
+++ resolved
@@ -1359,10 +1359,112 @@
 
 @add_start_docstrings(
     """
-<<<<<<< HEAD
+    GPT2 Model with a token classification head on top (a linear layer on top of the hidden-states output) e.g. for
+    Named-Entity-Recognition (NER) tasks.
+    """,
+    GPT2_START_DOCSTRING,
+)
+class GPT2ForTokenClassification(ModelWithHeadsAdaptersMixin, GPT2PreTrainedModel):
+    def __init__(self, config):
+        super().__init__(config)
+        self.num_labels = config.num_labels
+
+        self.transformer = GPT2Model(config)
+        if hasattr(config, "classifier_dropout") and config.classifier_dropout is not None:
+            classifier_dropout = config.classifier_dropout
+        elif hasattr(config, "hidden_dropout") and config.hidden_dropout is not None:
+            classifier_dropout = config.hidden_dropout
+        else:
+            classifier_dropout = 0.1
+        self.dropout = nn.Dropout(classifier_dropout)
+        self.classifier = nn.Linear(config.hidden_size, config.num_labels)
+
+        self.init_weights()
+
+        # Model parallel
+        self.model_parallel = False
+        self.device_map = None
+
+    @add_start_docstrings_to_model_forward(GPT2_INPUTS_DOCSTRING)
+    @add_code_sample_docstrings(
+        tokenizer_class=_TOKENIZER_FOR_DOC,
+        checkpoint="microsoft/DialogRPT-updown",
+        output_type=TokenClassifierOutput,
+        config_class=_CONFIG_FOR_DOC,
+    )
+    def forward(
+        self,
+        input_ids=None,
+        past_key_values=None,
+        attention_mask=None,
+        token_type_ids=None,
+        position_ids=None,
+        head_mask=None,
+        inputs_embeds=None,
+        labels=None,
+        use_cache=None,
+        output_attentions=None,
+        output_hidden_states=None,
+        return_dict=None,
+        adapter_names=None,
+    ):
+        r"""
+        labels (:obj:`torch.LongTensor` of shape :obj:`(batch_size,)`, `optional`):
+            Labels for computing the sequence classification/regression loss. Indices should be in :obj:`[0, ...,
+            config.num_labels - 1]`. If :obj:`config.num_labels == 1` a regression loss is computed (Mean-Square loss),
+            If :obj:`config.num_labels > 1` a classification loss is computed (Cross-Entropy).
+        """
+        return_dict = return_dict if return_dict is not None else self.config.use_return_dict
+
+        transformer_outputs = self.transformer(
+            input_ids,
+            past_key_values=past_key_values,
+            attention_mask=attention_mask,
+            token_type_ids=token_type_ids,
+            position_ids=position_ids,
+            head_mask=head_mask,
+            inputs_embeds=inputs_embeds,
+            use_cache=use_cache,
+            output_attentions=output_attentions,
+            output_hidden_states=output_hidden_states,
+            return_dict=return_dict,
+            adapter_names=None,
+        )
+
+        hidden_states = transformer_outputs[0]
+        hidden_states = self.dropout(hidden_states)
+        logits = self.classifier(hidden_states)
+
+        loss = None
+        if labels is not None:
+            loss_fct = CrossEntropyLoss()
+            # Only keep active parts of the loss
+            if attention_mask is not None:
+                active_loss = attention_mask.view(-1) == 1
+                active_logits = logits.view(-1, self.num_labels)
+                active_labels = torch.where(
+                    active_loss, labels.view(-1), torch.tensor(loss_fct.ignore_index).type_as(labels)
+                )
+                loss = loss_fct(active_logits, active_labels)
+            else:
+                loss = loss_fct(logits.view(-1, self.num_labels), labels.view(-1))
+
+        if not return_dict:
+            output = (logits,) + transformer_outputs[2:]
+            return ((loss,) + output) if loss is not None else output
+
+        return TokenClassifierOutput(
+            loss=loss,
+            logits=logits,
+            hidden_states=transformer_outputs.hidden_states,
+            attentions=transformer_outputs.attentions,
+        )
+
+
+@add_start_docstrings(
+    """
 The GPT2 Model that allows the loading of different heads dor different tasks. This enables a flexible use of the
 models and adpters.
-
 Since this class does classification on the last token, it requires to know the position of the last token. If a
 :obj:`pad_token_id` is defined in the configuration, it finds the last token that is not a padding token in each row.
 If no :obj:`pad_token_id` is defined, it simply takes the last value in each row of the batch. Since it cannot guess
@@ -1377,27 +1479,6 @@
         self.transformer = GPT2Model(config)
 
         self._init_head_modules()
-=======
-    GPT2 Model with a token classification head on top (a linear layer on top of the hidden-states output) e.g. for
-    Named-Entity-Recognition (NER) tasks.
-    """,
-    GPT2_START_DOCSTRING,
-)
-class GPT2ForTokenClassification(GPT2PreTrainedModel):
-    def __init__(self, config):
-        super().__init__(config)
-        self.num_labels = config.num_labels
-
-        self.transformer = GPT2Model(config)
-        if hasattr(config, "classifier_dropout") and config.classifier_dropout is not None:
-            classifier_dropout = config.classifier_dropout
-        elif hasattr(config, "hidden_dropout") and config.hidden_dropout is not None:
-            classifier_dropout = config.hidden_dropout
-        else:
-            classifier_dropout = 0.1
-        self.dropout = nn.Dropout(classifier_dropout)
-        self.classifier = nn.Linear(config.hidden_size, config.num_labels)
->>>>>>> a1f24d41
 
         self.init_weights()
 
@@ -1405,29 +1486,14 @@
         self.model_parallel = False
         self.device_map = None
 
-<<<<<<< HEAD
     def forward(
         self,
         input_ids=None,
-=======
-    @add_start_docstrings_to_model_forward(GPT2_INPUTS_DOCSTRING)
-    @add_code_sample_docstrings(
-        tokenizer_class=_TOKENIZER_FOR_DOC,
-        checkpoint="microsoft/DialogRPT-updown",
-        output_type=TokenClassifierOutput,
-        config_class=_CONFIG_FOR_DOC,
-    )
-    def forward(
-        self,
-        input_ids=None,
-        past_key_values=None,
->>>>>>> a1f24d41
         attention_mask=None,
         token_type_ids=None,
         position_ids=None,
         head_mask=None,
         inputs_embeds=None,
-<<<<<<< HEAD
         output_attentions=None,
         output_hidden_states=None,
         return_dict=None,
@@ -1439,31 +1505,11 @@
 
         outputs = self.transformer(
             input_ids,
-=======
-        labels=None,
-        use_cache=None,
-        output_attentions=None,
-        output_hidden_states=None,
-        return_dict=None,
-    ):
-        r"""
-        labels (:obj:`torch.LongTensor` of shape :obj:`(batch_size,)`, `optional`):
-            Labels for computing the sequence classification/regression loss. Indices should be in :obj:`[0, ...,
-            config.num_labels - 1]`. If :obj:`config.num_labels == 1` a regression loss is computed (Mean-Square loss),
-            If :obj:`config.num_labels > 1` a classification loss is computed (Cross-Entropy).
-        """
-        return_dict = return_dict if return_dict is not None else self.config.use_return_dict
-
-        transformer_outputs = self.transformer(
-            input_ids,
-            past_key_values=past_key_values,
->>>>>>> a1f24d41
             attention_mask=attention_mask,
             token_type_ids=token_type_ids,
             position_ids=position_ids,
             head_mask=head_mask,
             inputs_embeds=inputs_embeds,
-<<<<<<< HEAD
             output_attentions=output_attentions,
             output_hidden_states=output_hidden_states,
             return_dict=return_dict,
@@ -1497,40 +1543,4 @@
             **kwargs,
         )
 
-        return outputs
-=======
-            use_cache=use_cache,
-            output_attentions=output_attentions,
-            output_hidden_states=output_hidden_states,
-            return_dict=return_dict,
-        )
-
-        hidden_states = transformer_outputs[0]
-        hidden_states = self.dropout(hidden_states)
-        logits = self.classifier(hidden_states)
-
-        loss = None
-        if labels is not None:
-            loss_fct = CrossEntropyLoss()
-            # Only keep active parts of the loss
-            if attention_mask is not None:
-                active_loss = attention_mask.view(-1) == 1
-                active_logits = logits.view(-1, self.num_labels)
-                active_labels = torch.where(
-                    active_loss, labels.view(-1), torch.tensor(loss_fct.ignore_index).type_as(labels)
-                )
-                loss = loss_fct(active_logits, active_labels)
-            else:
-                loss = loss_fct(logits.view(-1, self.num_labels), labels.view(-1))
-
-        if not return_dict:
-            output = (logits,) + transformer_outputs[2:]
-            return ((loss,) + output) if loss is not None else output
-
-        return TokenClassifierOutput(
-            loss=loss,
-            logits=logits,
-            hidden_states=transformer_outputs.hidden_states,
-            attentions=transformer_outputs.attentions,
-        )
->>>>>>> a1f24d41
+        return outputs