# coding=utf-8
# Copyright 2018 The Google AI Language Team Authors and The HuggingFace Inc. team.
# Copyright (c) 2018, NVIDIA CORPORATION.  All rights reserved.
#
# Licensed under the Apache License, Version 2.0 (the "License");
# you may not use this file except in compliance with the License.
# You may obtain a copy of the License at
#
#     http://www.apache.org/licenses/LICENSE-2.0
#
# Unless required by applicable law or agreed to in writing, software
# distributed under the License is distributed on an "AS IS" BASIS,
# WITHOUT WARRANTIES OR CONDITIONS OF ANY KIND, either express or implied.
# See the License for the specific language governing permissions and
# limitations under the License.
""" TF 2.0 RoBERTa model. """

import tensorflow as tf

from ...activations_tf import get_tf_activation
from ...file_utils import (
    MULTIPLE_CHOICE_DUMMY_INPUTS,
    add_code_sample_docstrings,
    add_start_docstrings,
    add_start_docstrings_to_model_forward,
)
from ...modeling_tf_outputs import (
    TFBaseModelOutput,
    TFBaseModelOutputWithPooling,
    TFMaskedLMOutput,
    TFMultipleChoiceModelOutput,
    TFQuestionAnsweringModelOutput,
    TFSequenceClassifierOutput,
    TFTokenClassifierOutput,
)
from ...modeling_tf_utils import (
    TFMaskedLanguageModelingLoss,
    TFMultipleChoiceLoss,
    TFPreTrainedModel,
    TFQuestionAnsweringLoss,
    TFSequenceClassificationLoss,
    TFTokenClassificationLoss,
    get_initializer,
    input_processing,
    keras_serializable,
    shape_list,
)
from ...utils import logging
from .configuration_roberta import RobertaConfig


logger = logging.get_logger(__name__)

_CONFIG_FOR_DOC = "RobertaConfig"
_TOKENIZER_FOR_DOC = "RobertaTokenizer"

TF_ROBERTA_PRETRAINED_MODEL_ARCHIVE_LIST = [
    "roberta-base",
    "roberta-large",
    "roberta-large-mnli",
    "distilroberta-base",
    # See all RoBERTa models at https://huggingface.co/models?filter=roberta
]


class TFRobertaEmbeddings(tf.keras.layers.Layer):
    """
    Same as BertEmbeddings with a tiny tweak for positional embeddings indexing.
    """

    def __init__(self, config, **kwargs):
        super().__init__(**kwargs)

        self.padding_idx = 1
        self.vocab_size = config.vocab_size
        self.hidden_size = config.hidden_size
        self.initializer_range = config.initializer_range
        self.position_embeddings = tf.keras.layers.Embedding(
            config.max_position_embeddings,
            config.hidden_size,
            embeddings_initializer=get_initializer(self.initializer_range),
            name="position_embeddings",
        )
        self.token_type_embeddings = tf.keras.layers.Embedding(
            config.type_vocab_size,
            config.hidden_size,
            embeddings_initializer=get_initializer(self.initializer_range),
            name="token_type_embeddings",
        )

        # self.LayerNorm is not snake-cased to stick with TensorFlow model variable name and be able to load
        # any TensorFlow checkpoint file
        self.LayerNorm = tf.keras.layers.LayerNormalization(epsilon=config.layer_norm_eps, name="LayerNorm")
        self.dropout = tf.keras.layers.Dropout(config.hidden_dropout_prob)

    def build(self, input_shape):
        """Build shared word embedding layer """
        with tf.name_scope("word_embeddings"):
            # Create and initialize weights. The random normal initializer was chosen
            # arbitrarily, and works well.
            self.word_embeddings = self.add_weight(
                "weight",
                shape=[self.vocab_size, self.hidden_size],
                initializer=get_initializer(self.initializer_range),
            )

        super().build(input_shape)

    def create_position_ids_from_input_ids(self, x):
        """
        Replace non-padding symbols with their position numbers. Position numbers begin at padding_idx+1. Padding
        symbols are ignored. This is modified from fairseq's `utils.make_positions`.

        Args:
            x: tf.Tensor

        Returns: tf.Tensor
        """
        mask = tf.cast(tf.math.not_equal(x, self.padding_idx), dtype=tf.int32)
        incremental_indices = tf.math.cumsum(mask, axis=1) * mask

        return incremental_indices + self.padding_idx

    def create_position_ids_from_inputs_embeds(self, inputs_embeds):
        """
        We are provided embeddings directly. We cannot infer which are padded so just generate sequential position ids.

        Args:
            inputs_embeds: tf.Tensor

        Returns: tf.Tensor
        """
        seq_length = shape_list(inputs_embeds)[1]
        position_ids = tf.range(self.padding_idx + 1, seq_length + self.padding_idx + 1, dtype=tf.int32)[tf.newaxis, :]

        return position_ids

    def call(
        self,
        input_ids=None,
        position_ids=None,
        token_type_ids=None,
        inputs_embeds=None,
        mode="embedding",
        training=False,
    ):
        """
        Get token embeddings of inputs.

        Args:
            inputs: list of three int64 tensors with shape [batch_size, length]: (input_ids, position_ids, token_type_ids)
            mode: string, a valid value is one of "embedding" and "linear".

        Returns:
            outputs: If mode == "embedding", output embedding tensor, float32 with shape [batch_size, length,
            embedding_size]; if mode == "linear", output linear tensor, float32 with shape [batch_size, length,
            vocab_size].

        Raises:
            ValueError: if mode is not valid.

        Shared weights logic adapted from
        https://github.com/tensorflow/models/blob/a009f4fb9d2fc4949e32192a944688925ef78659/official/transformer/v2/embedding_layer.py#L24
        """
        if mode == "embedding":
            return self._embedding(input_ids, position_ids, token_type_ids, inputs_embeds, training=training)
        elif mode == "linear":
            return self._linear(input_ids)
        else:
            raise ValueError("mode {} is not valid.".format(mode))

    def _embedding(self, input_ids, position_ids, token_type_ids, inputs_embeds, training=False):
        """Applies embedding based on inputs tensor."""
        assert not (input_ids is None and inputs_embeds is None)

        if position_ids is None:
            if input_ids is not None:
                # Create the position ids from the input token ids. Any padded tokens remain padded.
                position_ids = self.create_position_ids_from_input_ids(input_ids)
            else:
                position_ids = self.create_position_ids_from_inputs_embeds(inputs_embeds)

        if input_ids is not None:
            input_shape = shape_list(input_ids)
        else:
            input_shape = shape_list(inputs_embeds)[:-1]

        seq_length = input_shape[1]

        if position_ids is None:
            position_ids = tf.range(seq_length, dtype=tf.int32)[tf.newaxis, :]

        if token_type_ids is None:
            token_type_ids = tf.fill(input_shape, 0)

        if inputs_embeds is None:
            inputs_embeds = tf.gather(self.word_embeddings, input_ids)

        position_embeddings = tf.cast(self.position_embeddings(position_ids), inputs_embeds.dtype)
        token_type_embeddings = tf.cast(self.token_type_embeddings(token_type_ids), inputs_embeds.dtype)
        embeddings = inputs_embeds + position_embeddings + token_type_embeddings
        embeddings = self.LayerNorm(embeddings)
        embeddings = self.dropout(embeddings, training=training)

        return embeddings

    def _linear(self, inputs):
        """
        Computes logits by running inputs through a linear layer.

        Args:
            inputs: A float32 tensor with shape [batch_size, length, hidden_size]

        Returns:
            float32 tensor with shape [batch_size, length, vocab_size].
        """
        batch_size = shape_list(inputs)[0]
        length = shape_list(inputs)[1]
        x = tf.reshape(inputs, [-1, self.hidden_size])
        logits = tf.matmul(x, self.word_embeddings, transpose_b=True)

        return tf.reshape(logits, [batch_size, length, self.vocab_size])


# Copied from transformers.models.bert.modeling_tf_bert.TFBertPooler
class TFRobertaPooler(tf.keras.layers.Layer):
    def __init__(self, config, **kwargs):
        super().__init__(**kwargs)

        self.dense = tf.keras.layers.Dense(
            config.hidden_size,
            kernel_initializer=get_initializer(config.initializer_range),
            activation="tanh",
            name="dense",
        )

    def call(self, hidden_states):
        # We "pool" the model by simply taking the hidden state corresponding
        # to the first token.
        first_token_tensor = hidden_states[:, 0]
        pooled_output = self.dense(first_token_tensor)

        return pooled_output


# Copied from transformers.models.bert.modeling_tf_bert.TFBertSelfAttention
class TFRobertaSelfAttention(tf.keras.layers.Layer):
    def __init__(self, config, **kwargs):
        super().__init__(**kwargs)

        if config.hidden_size % config.num_attention_heads != 0:
            raise ValueError(
                "The hidden size (%d) is not a multiple of the number of attention "
                "heads (%d)" % (config.hidden_size, config.num_attention_heads)
            )

        self.num_attention_heads = config.num_attention_heads
        assert config.hidden_size % config.num_attention_heads == 0
        self.attention_head_size = int(config.hidden_size / config.num_attention_heads)
        self.all_head_size = self.num_attention_heads * self.attention_head_size
        self.query = tf.keras.layers.Dense(
            self.all_head_size, kernel_initializer=get_initializer(config.initializer_range), name="query"
        )
        self.key = tf.keras.layers.Dense(
            self.all_head_size, kernel_initializer=get_initializer(config.initializer_range), name="key"
        )
        self.value = tf.keras.layers.Dense(
            self.all_head_size, kernel_initializer=get_initializer(config.initializer_range), name="value"
        )
        self.dropout = tf.keras.layers.Dropout(config.attention_probs_dropout_prob)

    def transpose_for_scores(self, x, batch_size):
        x = tf.reshape(x, (batch_size, -1, self.num_attention_heads, self.attention_head_size))

        return tf.transpose(x, perm=[0, 2, 1, 3])

    def call(self, hidden_states, attention_mask, head_mask, output_attentions, training=False):
        batch_size = shape_list(hidden_states)[0]
        mixed_query_layer = self.query(hidden_states)
        mixed_key_layer = self.key(hidden_states)
        mixed_value_layer = self.value(hidden_states)
        query_layer = self.transpose_for_scores(mixed_query_layer, batch_size)
        key_layer = self.transpose_for_scores(mixed_key_layer, batch_size)
        value_layer = self.transpose_for_scores(mixed_value_layer, batch_size)

        # Take the dot product between "query" and "key" to get the raw attention scores.
        attention_scores = tf.matmul(
            query_layer, key_layer, transpose_b=True
        )  # (batch size, num_heads, seq_len_q, seq_len_k)
        dk = tf.cast(shape_list(key_layer)[-1], attention_scores.dtype)  # scale attention_scores
        attention_scores = attention_scores / tf.math.sqrt(dk)

        if attention_mask is not None:
            # Apply the attention mask is (precomputed for all layers in TFBertModel call() function)
            attention_scores = attention_scores + attention_mask

        # Normalize the attention scores to probabilities.
        attention_probs = tf.nn.softmax(attention_scores, axis=-1)

        # This is actually dropping out entire tokens to attend to, which might
        # seem a bit unusual, but is taken from the original Transformer paper.
        attention_probs = self.dropout(attention_probs, training=training)

        # Mask heads if we want to
        if head_mask is not None:
            attention_probs = attention_probs * head_mask

        context_layer = tf.matmul(attention_probs, value_layer)
        context_layer = tf.transpose(context_layer, perm=[0, 2, 1, 3])
        context_layer = tf.reshape(
            context_layer, (batch_size, -1, self.all_head_size)
        )  # (batch_size, seq_len_q, all_head_size)
        outputs = (context_layer, attention_probs) if output_attentions else (context_layer,)

        return outputs


# Copied from transformers.models.bert.modeling_tf_bert.TFBertSelfOutput
class TFRobertaSelfOutput(tf.keras.layers.Layer):
    def __init__(self, config, **kwargs):
        super().__init__(**kwargs)

        self.dense = tf.keras.layers.Dense(
            config.hidden_size, kernel_initializer=get_initializer(config.initializer_range), name="dense"
        )
        self.LayerNorm = tf.keras.layers.LayerNormalization(epsilon=config.layer_norm_eps, name="LayerNorm")
        self.dropout = tf.keras.layers.Dropout(config.hidden_dropout_prob)

    def call(self, hidden_states, input_tensor, training=False):
        hidden_states = self.dense(hidden_states)
        hidden_states = self.dropout(hidden_states, training=training)
        hidden_states = self.LayerNorm(hidden_states + input_tensor)

        return hidden_states


# Copied from transformers.models.bert.modeling_tf_bert.TFBertAttention with Bert->Roberta
class TFRobertaAttention(tf.keras.layers.Layer):
    def __init__(self, config, **kwargs):
        super().__init__(**kwargs)

        self.self_attention = TFRobertaSelfAttention(config, name="self")
        self.dense_output = TFRobertaSelfOutput(config, name="output")

    def prune_heads(self, heads):
        raise NotImplementedError

    def call(self, input_tensor, attention_mask, head_mask, output_attentions, training=False):
        self_outputs = self.self_attention(
            input_tensor, attention_mask, head_mask, output_attentions, training=training
        )
        attention_output = self.dense_output(self_outputs[0], input_tensor, training=training)
        outputs = (attention_output,) + self_outputs[1:]  # add attentions if we output them

        return outputs


# Copied from transformers.models.bert.modeling_tf_bert.TFBertIntermediate
class TFRobertaIntermediate(tf.keras.layers.Layer):
    def __init__(self, config, **kwargs):
        super().__init__(**kwargs)

        self.dense = tf.keras.layers.Dense(
            config.intermediate_size, kernel_initializer=get_initializer(config.initializer_range), name="dense"
        )

        if isinstance(config.hidden_act, str):
            self.intermediate_act_fn = get_tf_activation(config.hidden_act)
        else:
            self.intermediate_act_fn = config.hidden_act

    def call(self, hidden_states):
        hidden_states = self.dense(hidden_states)
        hidden_states = self.intermediate_act_fn(hidden_states)

        return hidden_states


# Copied from transformers.models.bert.modeling_tf_bert.TFBertOutput
class TFRobertaOutput(tf.keras.layers.Layer):
    def __init__(self, config, **kwargs):
        super().__init__(**kwargs)

        self.dense = tf.keras.layers.Dense(
            config.hidden_size, kernel_initializer=get_initializer(config.initializer_range), name="dense"
        )
        self.LayerNorm = tf.keras.layers.LayerNormalization(epsilon=config.layer_norm_eps, name="LayerNorm")
        self.dropout = tf.keras.layers.Dropout(config.hidden_dropout_prob)

    def call(self, hidden_states, input_tensor, training=False):
        hidden_states = self.dense(hidden_states)
        hidden_states = self.dropout(hidden_states, training=training)
        hidden_states = self.LayerNorm(hidden_states + input_tensor)

        return hidden_states


# Copied from transformers.models.bert.modeling_tf_bert.TFBertLayer with Bert->Roberta
class TFRobertaLayer(tf.keras.layers.Layer):
    def __init__(self, config, **kwargs):
        super().__init__(**kwargs)

        self.attention = TFRobertaAttention(config, name="attention")
        self.intermediate = TFRobertaIntermediate(config, name="intermediate")
        self.bert_output = TFRobertaOutput(config, name="output")

    def call(self, hidden_states, attention_mask, head_mask, output_attentions, training=False):
        attention_outputs = self.attention(
            hidden_states, attention_mask, head_mask, output_attentions, training=training
        )
        attention_output = attention_outputs[0]
        intermediate_output = self.intermediate(attention_output)
        layer_output = self.bert_output(intermediate_output, attention_output, training=training)
        outputs = (layer_output,) + attention_outputs[1:]  # add attentions if we output them

        return outputs


# Copied from transformers.models.bert.modeling_tf_bert.TFBertEncoder with Bert->Roberta
class TFRobertaEncoder(tf.keras.layers.Layer):
    def __init__(self, config, **kwargs):
        super().__init__(**kwargs)

        self.layer = [TFRobertaLayer(config, name="layer_._{}".format(i)) for i in range(config.num_hidden_layers)]

    def call(
        self,
        hidden_states,
        attention_mask,
        head_mask,
        output_attentions,
        output_hidden_states,
        return_dict,
        training=False,
    ):
        all_hidden_states = () if output_hidden_states else None
        all_attentions = () if output_attentions else None

        for i, layer_module in enumerate(self.layer):
            if output_hidden_states:
                all_hidden_states = all_hidden_states + (hidden_states,)

            layer_outputs = layer_module(
                hidden_states, attention_mask, head_mask[i], output_attentions, training=training
            )
            hidden_states = layer_outputs[0]

            if output_attentions:
                all_attentions = all_attentions + (layer_outputs[1],)

        # Add last layer
        if output_hidden_states:
            all_hidden_states = all_hidden_states + (hidden_states,)

        if not return_dict:
            return tuple(v for v in [hidden_states, all_hidden_states, all_attentions] if v is not None)

        return TFBaseModelOutput(
            last_hidden_state=hidden_states, hidden_states=all_hidden_states, attentions=all_attentions
        )


@keras_serializable
class TFRobertaMainLayer(tf.keras.layers.Layer):
    config_class = RobertaConfig

    def __init__(self, config, add_pooling_layer=True, **kwargs):
        super().__init__(**kwargs)

        self.config = config
        self.num_hidden_layers = config.num_hidden_layers
        self.initializer_range = config.initializer_range
        self.output_attentions = config.output_attentions
        self.output_hidden_states = config.output_hidden_states
        self.return_dict = config.use_return_dict
        self.encoder = TFRobertaEncoder(config, name="encoder")
        self.pooler = TFRobertaPooler(config, name="pooler") if add_pooling_layer else None
        # The embeddings must be the last declaration in order to follow the weights order
        self.embeddings = TFRobertaEmbeddings(config, name="embeddings")

    # Copied from transformers.models.bert.modeling_tf_bert.TFBertMainLayer.get_input_embeddings
    def get_input_embeddings(self):
        return self.embeddings

    # Copied from transformers.models.bert.modeling_tf_bert.TFBertMainLayer.set_input_embeddings
    def set_input_embeddings(self, value):
        self.embeddings.word_embeddings = value
        self.embeddings.vocab_size = value.shape[0]

    # Copied from transformers.models.bert.modeling_tf_bert.TFBertMainLayer._prune_heads
    def _prune_heads(self, heads_to_prune):
        """
        Prunes heads of the model. heads_to_prune: dict of {layer_num: list of heads to prune in this layer} See base
        class PreTrainedModel
        """
        raise NotImplementedError

    # Copied from transformers.models.bert.modeling_tf_bert.TFBertMainLayer.call
    def call(
        self,
        input_ids=None,
        attention_mask=None,
        token_type_ids=None,
        position_ids=None,
        head_mask=None,
        inputs_embeds=None,
        output_attentions=None,
        output_hidden_states=None,
        return_dict=None,
        training=False,
        **kwargs,
    ):
        inputs = input_processing(
            func=self.call,
            config=self.config,
            input_ids=input_ids,
            attention_mask=attention_mask,
            token_type_ids=token_type_ids,
            position_ids=position_ids,
            head_mask=head_mask,
            inputs_embeds=inputs_embeds,
            output_attentions=output_attentions,
            output_hidden_states=output_hidden_states,
            return_dict=return_dict,
            training=training,
            kwargs_call=kwargs,
        )

        if inputs["input_ids"] is not None and inputs["inputs_embeds"] is not None:
            raise ValueError("You cannot specify both input_ids and inputs_embeds at the same time")
        elif inputs["input_ids"] is not None:
            input_shape = shape_list(inputs["input_ids"])
        elif inputs["inputs_embeds"] is not None:
            input_shape = shape_list(inputs["inputs_embeds"])[:-1]
        else:
            raise ValueError("You have to specify either input_ids or inputs_embeds")

        if inputs["attention_mask"] is None:
            inputs["attention_mask"] = tf.fill(input_shape, 1)

        if inputs["token_type_ids"] is None:
            inputs["token_type_ids"] = tf.fill(input_shape, 0)

        embedding_output = self.embeddings(
            inputs["input_ids"],
            inputs["position_ids"],
            inputs["token_type_ids"],
            inputs["inputs_embeds"],
            training=inputs["training"],
        )

        # We create a 3D attention mask from a 2D tensor mask.
        # Sizes are [batch_size, 1, 1, to_seq_length]
        # So we can broadcast to [batch_size, num_heads, from_seq_length, to_seq_length]
        # this attention mask is more simple than the triangular masking of causal attention
        # used in OpenAI GPT, we just need to prepare the broadcast dimension here.
        extended_attention_mask = inputs["attention_mask"][:, tf.newaxis, tf.newaxis, :]

        # Since attention_mask is 1.0 for positions we want to attend and 0.0 for
        # masked positions, this operation will create a tensor which is 0.0 for
        # positions we want to attend and -10000.0 for masked positions.
        # Since we are adding it to the raw scores before the softmax, this is
        # effectively the same as removing these entirely.
        extended_attention_mask = tf.cast(extended_attention_mask, embedding_output.dtype)
        extended_attention_mask = (1.0 - extended_attention_mask) * -10000.0

        # Prepare head mask if needed
        # 1.0 in head_mask indicate we keep the head
        # attention_probs has shape bsz x n_heads x N x N
        # input head_mask has shape [num_heads] or [num_hidden_layers x num_heads]
        # and head_mask is converted to shape [num_hidden_layers x batch x num_heads x seq_length x seq_length]
        if inputs["head_mask"] is not None:
            raise NotImplementedError
        else:
            inputs["head_mask"] = [None] * self.num_hidden_layers
            # head_mask = tf.constant([0] * self.num_hidden_layers)

        encoder_outputs = self.encoder(
            embedding_output,
            extended_attention_mask,
            inputs["head_mask"],
            inputs["output_attentions"],
            inputs["output_hidden_states"],
            inputs["return_dict"],
            training=inputs["training"],
        )

        sequence_output = encoder_outputs[0]
        pooled_output = self.pooler(sequence_output) if self.pooler is not None else None

        if not inputs["return_dict"]:
            return (
                sequence_output,
                pooled_output,
            ) + encoder_outputs[1:]

        return TFBaseModelOutputWithPooling(
            last_hidden_state=sequence_output,
            pooler_output=pooled_output,
            hidden_states=encoder_outputs.hidden_states,
            attentions=encoder_outputs.attentions,
        )


class TFRobertaPreTrainedModel(TFPreTrainedModel):
    """
    An abstract class to handle weights initialization and a simple interface for downloading and loading pretrained
    models.
    """

    config_class = RobertaConfig
    base_model_prefix = "roberta"


ROBERTA_START_DOCSTRING = r"""

    This model inherits from :class:`~transformers.TFPreTrainedModel`. Check the superclass documentation for the
    generic methods the library implements for all its model (such as downloading or saving, resizing the input
    embeddings, pruning heads etc.)

    This model is also a `tf.keras.Model <https://www.tensorflow.org/api_docs/python/tf/keras/Model>`__ subclass. Use
    it as a regular TF 2.0 Keras Model and refer to the TF 2.0 documentation for all matter related to general usage
    and behavior.

    .. note::

        TF 2.0 models accepts two formats as inputs:

        - having all inputs as keyword arguments (like PyTorch models), or
        - having all inputs as a list, tuple or dict in the first positional arguments.

        This second option is useful when using :meth:`tf.keras.Model.fit` method which currently requires having all
        the tensors in the first argument of the model call function: :obj:`model(inputs)`.

        If you choose this second option, there are three possibilities you can use to gather all the input Tensors in
        the first positional argument :

        - a single Tensor with :obj:`input_ids` only and nothing else: :obj:`model(inputs_ids)`
        - a list of varying length with one or several input Tensors IN THE ORDER given in the docstring:
          :obj:`model([input_ids, attention_mask])` or :obj:`model([input_ids, attention_mask, token_type_ids])`
        - a dictionary with one or several input Tensors associated to the input names given in the docstring:
          :obj:`model({"input_ids": input_ids, "token_type_ids": token_type_ids})`

    Parameters:
        config (:class:`~transformers.RobertaConfig`): Model configuration class with all the parameters of the
            model. Initializing with a config file does not load the weights associated with the model, only the
            configuration. Check out the :meth:`~transformers.PreTrainedModel.from_pretrained` method to load the model
            weights.
"""

ROBERTA_INPUTS_DOCSTRING = r"""
    Args:
        input_ids (:obj:`Numpy array` or :obj:`tf.Tensor` of shape :obj:`({0})`):
            Indices of input sequence tokens in the vocabulary.

            Indices can be obtained using :class:`~transformers.RobertaTokenizer`. See
            :func:`transformers.PreTrainedTokenizer.__call__` and :func:`transformers.PreTrainedTokenizer.encode` for
            details.

            `What are input IDs? <../glossary.html#input-ids>`__
        attention_mask (:obj:`Numpy array` or :obj:`tf.Tensor` of shape :obj:`({0})`, `optional`):
            Mask to avoid performing attention on padding token indices. Mask values selected in ``[0, 1]``:

            - 1 for tokens that are **not masked**,
            - 0 for tokens that are **masked**.

            `What are attention masks? <../glossary.html#attention-mask>`__
        token_type_ids (:obj:`Numpy array` or :obj:`tf.Tensor` of shape :obj:`({0})`, `optional`):
            Segment token indices to indicate first and second portions of the inputs. Indices are selected in ``[0,
            1]``:

            - 0 corresponds to a `sentence A` token,
            - 1 corresponds to a `sentence B` token.

            `What are token type IDs? <../glossary.html#token-type-ids>`__
        position_ids (:obj:`Numpy array` or :obj:`tf.Tensor` of shape :obj:`({0})`, `optional`):
            Indices of positions of each input sequence tokens in the position embeddings. Selected in the range ``[0,
            config.max_position_embeddings - 1]``.

            `What are position IDs? <../glossary.html#position-ids>`__
        head_mask (:obj:`Numpy array` or :obj:`tf.Tensor` of shape :obj:`(num_heads,)` or :obj:`(num_layers, num_heads)`, `optional`):
            Mask to nullify selected heads of the self-attention modules. Mask values selected in ``[0, 1]``:

            - 1 indicates the head is **not masked**,
            - 0 indicates the head is **masked**.

        inputs_embeds (:obj:`tf.Tensor` of shape :obj:`({0}, hidden_size)`, `optional`):
            Optionally, instead of passing :obj:`input_ids` you can choose to directly pass an embedded representation.
            This is useful if you want more control over how to convert :obj:`input_ids` indices into associated
            vectors than the model's internal embedding lookup matrix.
        output_attentions (:obj:`bool`, `optional`):
            Whether or not to return the attentions tensors of all attention layers. See ``attentions`` under returned
            tensors for more detail.
        output_hidden_states (:obj:`bool`, `optional`):
            Whether or not to return the hidden states of all layers. See ``hidden_states`` under returned tensors for
            more detail.
        return_dict (:obj:`bool`, `optional`):
            Whether or not to return a :class:`~transformers.file_utils.ModelOutput` instead of a plain tuple.
        training (:obj:`bool`, `optional`, defaults to :obj:`False`):
            Whether or not to use the model in training mode (some modules like dropout modules have different
            behaviors between training and evaluation).
"""


@add_start_docstrings(
    "The bare RoBERTa Model transformer outputting raw hidden-states without any specific head on top.",
    ROBERTA_START_DOCSTRING,
)
class TFRobertaModel(TFRobertaPreTrainedModel):
    def __init__(self, config, *inputs, **kwargs):
        super().__init__(config, *inputs, **kwargs)
        self.roberta = TFRobertaMainLayer(config, name="roberta")

    @add_start_docstrings_to_model_forward(ROBERTA_INPUTS_DOCSTRING.format("batch_size, sequence_length"))
    @add_code_sample_docstrings(
        tokenizer_class=_TOKENIZER_FOR_DOC,
        checkpoint="roberta-base",
        output_type=TFBaseModelOutputWithPooling,
        config_class=_CONFIG_FOR_DOC,
    )
    def call(
        self,
        input_ids=None,
        attention_mask=None,
        token_type_ids=None,
        position_ids=None,
        head_mask=None,
        inputs_embeds=None,
        output_attentions=None,
        output_hidden_states=None,
        return_dict=None,
        training=False,
        **kwargs,
    ):
        inputs = input_processing(
            func=self.call,
            config=self.config,
            input_ids=input_ids,
            attention_mask=attention_mask,
            token_type_ids=token_type_ids,
            position_ids=position_ids,
            head_mask=head_mask,
            inputs_embeds=inputs_embeds,
            output_attentions=output_attentions,
            output_hidden_states=output_hidden_states,
            return_dict=return_dict,
            training=training,
            kwargs_call=kwargs,
        )
        outputs = self.roberta(
            input_ids=inputs["input_ids"],
            attention_mask=inputs["attention_mask"],
            token_type_ids=inputs["token_type_ids"],
            position_ids=inputs["position_ids"],
            head_mask=inputs["head_mask"],
            inputs_embeds=inputs["inputs_embeds"],
            output_attentions=inputs["output_attentions"],
            output_hidden_states=inputs["output_hidden_states"],
            return_dict=inputs["return_dict"],
            training=inputs["training"],
        )

        return outputs


class TFRobertaLMHead(tf.keras.layers.Layer):
    """Roberta Head for masked language modeling."""

    def __init__(self, config, input_embeddings, **kwargs):
        super().__init__(**kwargs)

        self.vocab_size = config.vocab_size
        self.dense = tf.keras.layers.Dense(
            config.hidden_size, kernel_initializer=get_initializer(config.initializer_range), name="dense"
        )
        self.layer_norm = tf.keras.layers.LayerNormalization(epsilon=config.layer_norm_eps, name="layer_norm")
        self.act = get_tf_activation("gelu")

        # The output weights are the same as the input embeddings, but there is
        # an output-only bias for each token.
        self.decoder = input_embeddings

    def build(self, input_shape):
        self.bias = self.add_weight(shape=(self.vocab_size,), initializer="zeros", trainable=True, name="bias")

        super().build(input_shape)

    def call(self, hidden_states):
        hidden_states = self.dense(hidden_states)
        hidden_states = self.act(hidden_states)
        hidden_states = self.layer_norm(hidden_states)

        # project back to size of vocabulary with bias
        hidden_states = self.decoder(hidden_states, mode="linear") + self.bias

        return hidden_states


@add_start_docstrings("""RoBERTa Model with a `language modeling` head on top. """, ROBERTA_START_DOCSTRING)
class TFRobertaForMaskedLM(TFRobertaPreTrainedModel, TFMaskedLanguageModelingLoss):
<<<<<<< HEAD

    _keys_to_ignore_on_load_missing = [r"pooler"]
=======
    # names with a '.' represents the authorized unexpected/missing layers when a TF model is loaded from a PT model
    _keys_to_ignore_on_load_unexpected = [r"pooler", r"lm_head.decoder.weight"]
>>>>>>> bfa4ccf7

    def __init__(self, config, *inputs, **kwargs):
        super().__init__(config, *inputs, **kwargs)

        self.roberta = TFRobertaMainLayer(config, add_pooling_layer=False, name="roberta")
        self.lm_head = TFRobertaLMHead(config, self.roberta.embeddings, name="lm_head")

    def get_output_embeddings(self):
        return self.lm_head.decoder

    def get_output_layer_with_bias(self):
        return self.lm_head

    def get_prefix_bias_name(self):
        return self.name + "/" + self.lm_head.name

    @add_start_docstrings_to_model_forward(ROBERTA_INPUTS_DOCSTRING.format("batch_size, sequence_length"))
    @add_code_sample_docstrings(
        tokenizer_class=_TOKENIZER_FOR_DOC,
        checkpoint="roberta-base",
        output_type=TFMaskedLMOutput,
        config_class=_CONFIG_FOR_DOC,
    )
    def call(
        self,
        input_ids=None,
        attention_mask=None,
        token_type_ids=None,
        position_ids=None,
        head_mask=None,
        inputs_embeds=None,
        output_attentions=None,
        output_hidden_states=None,
        return_dict=None,
        labels=None,
        training=False,
        **kwargs,
    ):
        r"""
        labels (:obj:`tf.Tensor` of shape :obj:`(batch_size, sequence_length)`, `optional`):
            Labels for computing the masked language modeling loss. Indices should be in ``[-100, 0, ...,
            config.vocab_size]`` (see ``input_ids`` docstring) Tokens with indices set to ``-100`` are ignored
            (masked), the loss is only computed for the tokens with labels in ``[0, ..., config.vocab_size]``
        """
        inputs = input_processing(
            func=self.call,
            config=self.config,
            input_ids=input_ids,
            attention_mask=attention_mask,
            token_type_ids=token_type_ids,
            position_ids=position_ids,
            head_mask=head_mask,
            inputs_embeds=inputs_embeds,
            output_attentions=output_attentions,
            output_hidden_states=output_hidden_states,
            return_dict=return_dict,
            labels=labels,
            training=training,
            kwargs_call=kwargs,
        )
        outputs = self.roberta(
            inputs["input_ids"],
            attention_mask=inputs["attention_mask"],
            token_type_ids=inputs["token_type_ids"],
            position_ids=inputs["position_ids"],
            head_mask=inputs["head_mask"],
            inputs_embeds=inputs["inputs_embeds"],
            output_attentions=inputs["output_attentions"],
            output_hidden_states=inputs["output_hidden_states"],
            return_dict=inputs["return_dict"],
            training=inputs["training"],
        )

        sequence_output = outputs[0]
        prediction_scores = self.lm_head(sequence_output)

        loss = None if inputs["labels"] is None else self.compute_loss(inputs["labels"], prediction_scores)

        if not inputs["return_dict"]:
            output = (prediction_scores,) + outputs[2:]
            return ((loss,) + output) if loss is not None else output

        return TFMaskedLMOutput(
            loss=loss,
            logits=prediction_scores,
            hidden_states=outputs.hidden_states,
            attentions=outputs.attentions,
        )


class TFRobertaClassificationHead(tf.keras.layers.Layer):
    """Head for sentence-level classification tasks."""

    def __init__(self, config, **kwargs):
        super().__init__(**kwargs)
        self.dense = tf.keras.layers.Dense(
            config.hidden_size,
            kernel_initializer=get_initializer(config.initializer_range),
            activation="tanh",
            name="dense",
        )
        self.dropout = tf.keras.layers.Dropout(config.hidden_dropout_prob)
        self.out_proj = tf.keras.layers.Dense(
            config.num_labels, kernel_initializer=get_initializer(config.initializer_range), name="out_proj"
        )

    def call(self, features, training=False):
        x = features[:, 0, :]  # take <s> token (equiv. to [CLS])
        x = self.dropout(x, training=training)
        x = self.dense(x)
        x = self.dropout(x, training=training)
        x = self.out_proj(x)
        return x


@add_start_docstrings(
    """
    RoBERTa Model transformer with a sequence classification/regression head on top (a linear layer on top of the
    pooled output) e.g. for GLUE tasks.
    """,
    ROBERTA_START_DOCSTRING,
)
class TFRobertaForSequenceClassification(TFRobertaPreTrainedModel, TFSequenceClassificationLoss):
<<<<<<< HEAD

    _keys_to_ignore_on_load_missing = [r"pooler"]
=======
    # names with a '.' represents the authorized unexpected/missing layers when a TF model is loaded from a PT model
    _keys_to_ignore_on_load_unexpected = [r"pooler", r"lm_head"]
>>>>>>> bfa4ccf7

    def __init__(self, config, *inputs, **kwargs):
        super().__init__(config, *inputs, **kwargs)
        self.num_labels = config.num_labels

        self.roberta = TFRobertaMainLayer(config, add_pooling_layer=False, name="roberta")
        self.classifier = TFRobertaClassificationHead(config, name="classifier")

    @add_start_docstrings_to_model_forward(ROBERTA_INPUTS_DOCSTRING.format("batch_size, sequence_length"))
    @add_code_sample_docstrings(
        tokenizer_class=_TOKENIZER_FOR_DOC,
        checkpoint="roberta-base",
        output_type=TFSequenceClassifierOutput,
        config_class=_CONFIG_FOR_DOC,
    )
    def call(
        self,
        input_ids=None,
        attention_mask=None,
        token_type_ids=None,
        position_ids=None,
        head_mask=None,
        inputs_embeds=None,
        output_attentions=None,
        output_hidden_states=None,
        return_dict=None,
        labels=None,
        training=False,
        **kwargs,
    ):
        r"""
        labels (:obj:`tf.Tensor` of shape :obj:`(batch_size,)`, `optional`):
            Labels for computing the sequence classification/regression loss. Indices should be in :obj:`[0, ...,
            config.num_labels - 1]`. If :obj:`config.num_labels == 1` a regression loss is computed (Mean-Square loss),
            If :obj:`config.num_labels > 1` a classification loss is computed (Cross-Entropy).
        """
        inputs = input_processing(
            func=self.call,
            config=self.config,
            input_ids=input_ids,
            attention_mask=attention_mask,
            token_type_ids=token_type_ids,
            position_ids=position_ids,
            head_mask=head_mask,
            inputs_embeds=inputs_embeds,
            output_attentions=output_attentions,
            output_hidden_states=output_hidden_states,
            return_dict=return_dict,
            labels=labels,
            training=training,
            kwargs_call=kwargs,
        )
        outputs = self.roberta(
            inputs["input_ids"],
            attention_mask=inputs["attention_mask"],
            token_type_ids=inputs["token_type_ids"],
            position_ids=inputs["position_ids"],
            head_mask=inputs["head_mask"],
            inputs_embeds=inputs["inputs_embeds"],
            output_attentions=inputs["output_attentions"],
            output_hidden_states=inputs["output_hidden_states"],
            return_dict=inputs["return_dict"],
            training=inputs["training"],
        )
        sequence_output = outputs[0]
        logits = self.classifier(sequence_output, training=inputs["training"])

        loss = None if inputs["labels"] is None else self.compute_loss(inputs["labels"], logits)

        if not inputs["return_dict"]:
            output = (logits,) + outputs[2:]
            return ((loss,) + output) if loss is not None else output

        return TFSequenceClassifierOutput(
            loss=loss,
            logits=logits,
            hidden_states=outputs.hidden_states,
            attentions=outputs.attentions,
        )


@add_start_docstrings(
    """
    Roberta Model with a multiple choice classification head on top (a linear layer on top of the pooled output and a
    softmax) e.g. for RocStories/SWAG tasks.
    """,
    ROBERTA_START_DOCSTRING,
)
class TFRobertaForMultipleChoice(TFRobertaPreTrainedModel, TFMultipleChoiceLoss):
    # names with a '.' represents the authorized unexpected/missing layers when a TF model is loaded from a PT model
    _keys_to_ignore_on_load_unexpected = [r"lm_head"]
    _keys_to_ignore_on_load_missing = [r"dropout"]

    def __init__(self, config, *inputs, **kwargs):
        super().__init__(config, *inputs, **kwargs)

        self.roberta = TFRobertaMainLayer(config, name="roberta")
        self.dropout = tf.keras.layers.Dropout(config.hidden_dropout_prob)
        self.classifier = tf.keras.layers.Dense(
            1, kernel_initializer=get_initializer(config.initializer_range), name="classifier"
        )

    @property
    def dummy_inputs(self):
        """
        Dummy inputs to build the network.

        Returns:
            tf.Tensor with dummy inputs
        """
        return {"input_ids": tf.constant(MULTIPLE_CHOICE_DUMMY_INPUTS)}

    @add_start_docstrings_to_model_forward(ROBERTA_INPUTS_DOCSTRING.format("batch_size, num_choices, sequence_length"))
    @add_code_sample_docstrings(
        tokenizer_class=_TOKENIZER_FOR_DOC,
        checkpoint="roberta-base",
        output_type=TFMultipleChoiceModelOutput,
        config_class=_CONFIG_FOR_DOC,
    )
    def call(
        self,
        input_ids=None,
        attention_mask=None,
        token_type_ids=None,
        position_ids=None,
        head_mask=None,
        inputs_embeds=None,
        output_attentions=None,
        output_hidden_states=None,
        return_dict=None,
        labels=None,
        training=False,
        **kwargs,
    ):
        r"""
        labels (:obj:`tf.Tensor` of shape :obj:`(batch_size,)`, `optional`):
            Labels for computing the multiple choice classification loss. Indices should be in ``[0, ...,
            num_choices]`` where :obj:`num_choices` is the size of the second dimension of the input tensors. (See
            :obj:`input_ids` above)
        """
        inputs = input_processing(
            func=self.call,
            config=self.config,
            input_ids=input_ids,
            attention_mask=attention_mask,
            token_type_ids=token_type_ids,
            position_ids=position_ids,
            head_mask=head_mask,
            inputs_embeds=inputs_embeds,
            output_attentions=output_attentions,
            output_hidden_states=output_hidden_states,
            return_dict=return_dict,
            labels=labels,
            training=training,
            kwargs_call=kwargs,
        )

        if inputs["input_ids"] is not None:
            num_choices = shape_list(inputs["input_ids"])[1]
            seq_length = shape_list(inputs["input_ids"])[2]
        else:
            num_choices = shape_list(inputs_embeds)[1]
            seq_length = shape_list(inputs_embeds)[2]

        flat_input_ids = tf.reshape(inputs["input_ids"], (-1, seq_length)) if inputs["input_ids"] is not None else None
        flat_attention_mask = (
            tf.reshape(inputs["attention_mask"], (-1, seq_length)) if inputs["attention_mask"] is not None else None
        )
        flat_token_type_ids = (
            tf.reshape(inputs["token_type_ids"], (-1, seq_length)) if inputs["token_type_ids"] is not None else None
        )
        flat_position_ids = (
            tf.reshape(inputs["position_ids"], (-1, seq_length)) if inputs["position_ids"] is not None else None
        )
        outputs = self.roberta(
            flat_input_ids,
            flat_attention_mask,
            flat_token_type_ids,
            flat_position_ids,
            inputs["head_mask"],
            inputs["inputs_embeds"],
            inputs["output_attentions"],
            inputs["output_hidden_states"],
            return_dict=inputs["return_dict"],
            training=inputs["training"],
        )
        pooled_output = outputs[1]
        pooled_output = self.dropout(pooled_output, training=inputs["training"])
        logits = self.classifier(pooled_output)
        reshaped_logits = tf.reshape(logits, (-1, num_choices))

        loss = None if inputs["labels"] is None else self.compute_loss(inputs["labels"], reshaped_logits)

        if not inputs["return_dict"]:
            output = (reshaped_logits,) + outputs[2:]
            return ((loss,) + output) if loss is not None else output

        return TFMultipleChoiceModelOutput(
            loss=loss,
            logits=reshaped_logits,
            hidden_states=outputs.hidden_states,
            attentions=outputs.attentions,
        )


@add_start_docstrings(
    """
    RoBERTa Model with a token classification head on top (a linear layer on top of the hidden-states output) e.g. for
    Named-Entity-Recognition (NER) tasks.
    """,
    ROBERTA_START_DOCSTRING,
)
class TFRobertaForTokenClassification(TFRobertaPreTrainedModel, TFTokenClassificationLoss):
<<<<<<< HEAD

    _keys_to_ignore_on_load_missing = [r"pooler"]
=======
    # names with a '.' represents the authorized unexpected/missing layers when a TF model is loaded from a PT model
    _keys_to_ignore_on_load_unexpected = [r"pooler", r"lm_head"]
    _keys_to_ignore_on_load_missing = [r"dropout"]
>>>>>>> bfa4ccf7

    def __init__(self, config, *inputs, **kwargs):
        super().__init__(config, *inputs, **kwargs)
        self.num_labels = config.num_labels

        self.roberta = TFRobertaMainLayer(config, add_pooling_layer=False, name="roberta")
        self.dropout = tf.keras.layers.Dropout(config.hidden_dropout_prob)
        self.classifier = tf.keras.layers.Dense(
            config.num_labels, kernel_initializer=get_initializer(config.initializer_range), name="classifier"
        )

    @add_start_docstrings_to_model_forward(ROBERTA_INPUTS_DOCSTRING.format("batch_size, sequence_length"))
    @add_code_sample_docstrings(
        tokenizer_class=_TOKENIZER_FOR_DOC,
        checkpoint="roberta-base",
        output_type=TFTokenClassifierOutput,
        config_class=_CONFIG_FOR_DOC,
    )
    def call(
        self,
        input_ids=None,
        attention_mask=None,
        token_type_ids=None,
        position_ids=None,
        head_mask=None,
        inputs_embeds=None,
        output_attentions=None,
        output_hidden_states=None,
        return_dict=None,
        labels=None,
        training=False,
        **kwargs,
    ):
        r"""
        labels (:obj:`tf.Tensor` of shape :obj:`(batch_size, sequence_length)`, `optional`):
            Labels for computing the token classification loss. Indices should be in ``[0, ..., config.num_labels -
            1]``.
        """
        inputs = input_processing(
            func=self.call,
            config=self.config,
            input_ids=input_ids,
            attention_mask=attention_mask,
            token_type_ids=token_type_ids,
            position_ids=position_ids,
            head_mask=head_mask,
            inputs_embeds=inputs_embeds,
            output_attentions=output_attentions,
            output_hidden_states=output_hidden_states,
            return_dict=return_dict,
            labels=labels,
            training=training,
            kwargs_call=kwargs,
        )
        outputs = self.roberta(
            inputs["input_ids"],
            attention_mask=inputs["attention_mask"],
            token_type_ids=inputs["token_type_ids"],
            position_ids=inputs["position_ids"],
            head_mask=inputs["head_mask"],
            inputs_embeds=inputs["inputs_embeds"],
            output_attentions=inputs["output_attentions"],
            output_hidden_states=inputs["output_hidden_states"],
            return_dict=inputs["return_dict"],
            training=inputs["training"],
        )
        sequence_output = outputs[0]

        sequence_output = self.dropout(sequence_output, training=inputs["training"])
        logits = self.classifier(sequence_output)

        loss = None if inputs["labels"] is None else self.compute_loss(inputs["labels"], logits)

        if not inputs["return_dict"]:
            output = (logits,) + outputs[2:]
            return ((loss,) + output) if loss is not None else output

        return TFTokenClassifierOutput(
            loss=loss,
            logits=logits,
            hidden_states=outputs.hidden_states,
            attentions=outputs.attentions,
        )


@add_start_docstrings(
    """
    RoBERTa Model with a span classification head on top for extractive question-answering tasks like SQuAD (a linear
    layers on top of the hidden-states output to compute `span start logits` and `span end logits`).
    """,
    ROBERTA_START_DOCSTRING,
)
class TFRobertaForQuestionAnswering(TFRobertaPreTrainedModel, TFQuestionAnsweringLoss):
<<<<<<< HEAD

    _keys_to_ignore_on_load_missing = [r"pooler"]
=======
    # names with a '.' represents the authorized unexpected/missing layers when a TF model is loaded from a PT model
    _keys_to_ignore_on_load_unexpected = [r"pooler", r"lm_head"]
>>>>>>> bfa4ccf7

    def __init__(self, config, *inputs, **kwargs):
        super().__init__(config, *inputs, **kwargs)
        self.num_labels = config.num_labels

        self.roberta = TFRobertaMainLayer(config, add_pooling_layer=False, name="roberta")
        self.qa_outputs = tf.keras.layers.Dense(
            config.num_labels, kernel_initializer=get_initializer(config.initializer_range), name="qa_outputs"
        )

    @add_start_docstrings_to_model_forward(ROBERTA_INPUTS_DOCSTRING.format("batch_size, sequence_length"))
    @add_code_sample_docstrings(
        tokenizer_class=_TOKENIZER_FOR_DOC,
        checkpoint="roberta-base",
        output_type=TFQuestionAnsweringModelOutput,
        config_class=_CONFIG_FOR_DOC,
    )
    def call(
        self,
        input_ids=None,
        attention_mask=None,
        token_type_ids=None,
        position_ids=None,
        head_mask=None,
        inputs_embeds=None,
        output_attentions=None,
        output_hidden_states=None,
        return_dict=None,
        start_positions=None,
        end_positions=None,
        training=False,
        **kwargs,
    ):
        r"""
        start_positions (:obj:`tf.Tensor` of shape :obj:`(batch_size,)`, `optional`):
            Labels for position (index) of the start of the labelled span for computing the token classification loss.
            Positions are clamped to the length of the sequence (:obj:`sequence_length`). Position outside of the
            sequence are not taken into account for computing the loss.
        end_positions (:obj:`tf.Tensor` of shape :obj:`(batch_size,)`, `optional`):
            Labels for position (index) of the end of the labelled span for computing the token classification loss.
            Positions are clamped to the length of the sequence (:obj:`sequence_length`). Position outside of the
            sequence are not taken into account for computing the loss.
        """
        inputs = input_processing(
            func=self.call,
            config=self.config,
            input_ids=input_ids,
            attention_mask=attention_mask,
            token_type_ids=token_type_ids,
            position_ids=position_ids,
            head_mask=head_mask,
            inputs_embeds=inputs_embeds,
            output_attentions=output_attentions,
            output_hidden_states=output_hidden_states,
            return_dict=return_dict,
            start_positions=start_positions,
            end_positions=end_positions,
            training=training,
            kwargs_call=kwargs,
        )
        outputs = self.roberta(
            inputs["input_ids"],
            attention_mask=inputs["attention_mask"],
            token_type_ids=inputs["token_type_ids"],
            position_ids=inputs["position_ids"],
            head_mask=inputs["head_mask"],
            inputs_embeds=inputs["inputs_embeds"],
            output_attentions=inputs["output_attentions"],
            output_hidden_states=inputs["output_hidden_states"],
            return_dict=inputs["return_dict"],
            training=inputs["training"],
        )
        sequence_output = outputs[0]

        logits = self.qa_outputs(sequence_output)
        start_logits, end_logits = tf.split(logits, 2, axis=-1)
        start_logits = tf.squeeze(start_logits, axis=-1)
        end_logits = tf.squeeze(end_logits, axis=-1)

        loss = None
        if inputs["start_positions"] is not None and inputs["end_positions"] is not None:
            labels = {"start_position": inputs["start_positions"]}
            labels["end_position"] = inputs["end_positions"]
            loss = self.compute_loss(labels, (start_logits, end_logits))

        if not inputs["return_dict"]:
            output = (start_logits, end_logits) + outputs[2:]
            return ((loss,) + output) if loss is not None else output

        return TFQuestionAnsweringModelOutput(
            loss=loss,
            start_logits=start_logits,
            end_logits=end_logits,
            hidden_states=outputs.hidden_states,
            attentions=outputs.attentions,
        )<|MERGE_RESOLUTION|>--- conflicted
+++ resolved
@@ -798,13 +798,8 @@
 
 @add_start_docstrings("""RoBERTa Model with a `language modeling` head on top. """, ROBERTA_START_DOCSTRING)
 class TFRobertaForMaskedLM(TFRobertaPreTrainedModel, TFMaskedLanguageModelingLoss):
-<<<<<<< HEAD
-
-    _keys_to_ignore_on_load_missing = [r"pooler"]
-=======
     # names with a '.' represents the authorized unexpected/missing layers when a TF model is loaded from a PT model
     _keys_to_ignore_on_load_unexpected = [r"pooler", r"lm_head.decoder.weight"]
->>>>>>> bfa4ccf7
 
     def __init__(self, config, *inputs, **kwargs):
         super().__init__(config, *inputs, **kwargs)
@@ -928,13 +923,8 @@
     ROBERTA_START_DOCSTRING,
 )
 class TFRobertaForSequenceClassification(TFRobertaPreTrainedModel, TFSequenceClassificationLoss):
-<<<<<<< HEAD
-
-    _keys_to_ignore_on_load_missing = [r"pooler"]
-=======
     # names with a '.' represents the authorized unexpected/missing layers when a TF model is loaded from a PT model
     _keys_to_ignore_on_load_unexpected = [r"pooler", r"lm_head"]
->>>>>>> bfa4ccf7
 
     def __init__(self, config, *inputs, **kwargs):
         super().__init__(config, *inputs, **kwargs)
@@ -1148,14 +1138,9 @@
     ROBERTA_START_DOCSTRING,
 )
 class TFRobertaForTokenClassification(TFRobertaPreTrainedModel, TFTokenClassificationLoss):
-<<<<<<< HEAD
-
-    _keys_to_ignore_on_load_missing = [r"pooler"]
-=======
     # names with a '.' represents the authorized unexpected/missing layers when a TF model is loaded from a PT model
     _keys_to_ignore_on_load_unexpected = [r"pooler", r"lm_head"]
     _keys_to_ignore_on_load_missing = [r"dropout"]
->>>>>>> bfa4ccf7
 
     def __init__(self, config, *inputs, **kwargs):
         super().__init__(config, *inputs, **kwargs)
@@ -1249,13 +1234,8 @@
     ROBERTA_START_DOCSTRING,
 )
 class TFRobertaForQuestionAnswering(TFRobertaPreTrainedModel, TFQuestionAnsweringLoss):
-<<<<<<< HEAD
-
-    _keys_to_ignore_on_load_missing = [r"pooler"]
-=======
     # names with a '.' represents the authorized unexpected/missing layers when a TF model is loaded from a PT model
     _keys_to_ignore_on_load_unexpected = [r"pooler", r"lm_head"]
->>>>>>> bfa4ccf7
 
     def __init__(self, config, *inputs, **kwargs):
         super().__init__(config, *inputs, **kwargs)
