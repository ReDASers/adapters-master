--- conflicted
+++ resolved
@@ -211,15 +211,11 @@
         tokenizer: Optional["PreTrainedTokenizerBase"] = None,
         model_init: Callable[[], PreTrainedModel] = None,
         compute_metrics: Optional[Callable[[EvalPrediction], Dict]] = None,
-<<<<<<< HEAD
         callbacks: Optional[List[TrainerCallback]] = None,
-=======
         do_save_full_model: bool = True,
         do_save_adapters: bool = False,
         do_save_adapter_fusion: bool = False,
         adapter_names: Optional[List[List[str]]] = None,
-        tb_writer: Optional["SummaryWriter"] = None,
->>>>>>> 701e7c5a
         optimizers: Tuple[torch.optim.Optimizer, torch.optim.lr_scheduler.LambdaLR] = (None, None),
         **kwargs,
     ):
@@ -280,16 +276,12 @@
         # Create output directory if needed
         if self.is_world_process_zero():
             os.makedirs(self.args.output_dir, exist_ok=True)
-<<<<<<< HEAD
-        if is_torch_tpu_available() and isinstance(self.model, PreTrainedModel):
-=======
         # adapters used
         self.do_save_full_model = do_save_full_model
         self.do_save_adapters = do_save_adapters
         self.do_save_adapter_fusion = do_save_adapter_fusion
         self.adapter_names = adapter_names
-        if is_torch_tpu_available():
->>>>>>> 701e7c5a
+        if is_torch_tpu_available() and isinstance(self.model, PreTrainedModel):
             # Set an xla_device flag on the model's config.
             # We'll find a more elegant and not need to do this in the future.
             self.model.config.xla_device = True
