--- conflicted
+++ resolved
@@ -1408,17 +1408,22 @@
             elif args.local_rank != -1:
                 dist.barrier()
 
-<<<<<<< HEAD
             if self.do_save_full_model:
                 logger.info(
                     f"Loading best model from {self.state.best_model_checkpoint} (score: {self.state.best_metric})."
                 )
-                # We load the model state dict on the CPU to avoid an OOM error.
-                state_dict = torch.load(
-                    os.path.join(self.state.best_model_checkpoint, WEIGHTS_NAME), map_location="cpu"
-                )
-                # If the model is on the GPU, it still works!
-                self._load_state_dict_in_model(state_dict)
+
+                best_model_path = os.path.join(self.state.best_model_checkpoint, WEIGHTS_NAME)
+                if os.path.exists(best_model_path):
+                    # We load the model state dict on the CPU to avoid an OOM error.
+                    state_dict = torch.load(best_model_path, map_location="cpu")
+                    # If the model is on the GPU, it still works!
+                    self._load_state_dict_in_model(state_dict)
+                else:
+                    logger.warn(
+                        f"Could not locate the best model at {best_model_path}, if you are running a distributed training "
+                        "on multiple nodes, you should activate `--save_on_each_node`."
+                    )
             if self.do_save_adapters:
                 logger.info(
                     f"Loading best adapter(s) from {self.state.best_model_checkpoint} (score: {self.state.best_metric})."
@@ -1440,23 +1445,6 @@
                         self.model.load_adapter_fusion(fusion_dir)
             if self.place_model_on_device:
                 self.model = self.model.to(self.args.device)
-=======
-            logger.info(
-                f"Loading best model from {self.state.best_model_checkpoint} (score: {self.state.best_metric})."
-            )
-
-            best_model_path = os.path.join(self.state.best_model_checkpoint, WEIGHTS_NAME)
-            if os.path.exists(best_model_path):
-                # We load the model state dict on the CPU to avoid an OOM error.
-                state_dict = torch.load(best_model_path, map_location="cpu")
-                # If the model is on the GPU, it still works!
-                self._load_state_dict_in_model(state_dict)
-            else:
-                logger.warn(
-                    f"Could not locate the best model at {best_model_path}, if you are running a distributed training "
-                    "on multiple nodes, you should activate `--save_on_each_node`."
-                )
->>>>>>> 96d1cfb1
 
             if self.deepspeed:
                 self.deepspeed.load_checkpoint(
@@ -1985,18 +1973,13 @@
                 state_dict = self.model.state_dict()
                 xm.save(state_dict, os.path.join(output_dir, WEIGHTS_NAME))
         else:
-<<<<<<< HEAD
             if self.do_save_adapters:
                 self.model.save_all_adapters(output_dir)
             if self.do_save_adapter_fusion:
                 self.model.save_all_adapter_fusions(output_dir)
             if self.do_save_full_model:
-                self.model.save_pretrained(output_dir, save_config=self.is_world_process_zero(), save_function=xm.save)
-        if self.tokenizer is not None and self.is_world_process_zero():
-=======
-            self.model.save_pretrained(output_dir, save_config=self.args.should_save, save_function=xm.save)
+                self.model.save_pretrained(output_dir, save_config=self.args.should_save, save_function=xm.save)
         if self.tokenizer is not None and self.args.should_save:
->>>>>>> 96d1cfb1
             self.tokenizer.save_pretrained(output_dir)
 
     def _save(self, output_dir: Optional[str] = None, state_dict=None):
