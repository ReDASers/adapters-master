--- conflicted
+++ resolved
@@ -85,12 +85,8 @@
 # 1. all dependencies should be listed here with their version requirements if any
 # 2. once modified, run: `make deps_table_update` to update src/transformers/dependency_versions_table.py
 _deps = [
-<<<<<<< HEAD
-    "black==20.8b1",
-=======
     "Pillow",
     "black==21.4b0",
->>>>>>> fb27b276
     "cookiecutter==1.7.2",
     "dataclasses",
     "datasets",
@@ -252,19 +248,7 @@
 extras["sentencepiece"] = deps_list("sentencepiece", "protobuf")
 extras["testing"] = (
     deps_list(
-<<<<<<< HEAD
-        "pytest",
-        "pytest-xdist",
-        "timeout-decorator",
-        "parameterized",
-        "psutil",
-        "datasets",
-        "pytest-subtests",
-        "pytest-sugar",
-        "black",
-=======
         "pytest", "pytest-xdist", "timeout-decorator", "parameterized", "psutil", "datasets", "pytest-sugar", "black", "sacrebleu", "rouge-score", "nltk"
->>>>>>> fb27b276
     )
     + extras["retrieval"]
     + extras["modelcreation"]
@@ -336,19 +320,11 @@
 ]
 
 setup(
-<<<<<<< HEAD
     name="adapter-transformers",
     version="2.0.1",
     author="Jonas Pfeiffer, Andreas Rücklé, Clifton Poth, Hannah Sterz, based on work by Thomas Wolf, Lysandre Debut, Victor Sanh, Julien Chaumond, Sam Shleifer, Patrick von Platen, Sylvain Gugger, Google AI Language Team Authors, Open AI team Authors, Facebook AI Authors, Carnegie Mellon University Authors",
     author_email="pfeiffer@ukp.tu-darmstadt.de",
     description="A friendly fork of Huggingface's Transformers, adding Adapters to PyTorch language models",
-=======
-    name="transformers",
-    version="4.6.1",  # expected format is one of x.y.z.dev0, or x.y.z.rc1 or x.y.z (no to dashes, yes to dots)
-    author="Thomas Wolf, Lysandre Debut, Victor Sanh, Julien Chaumond, Sam Shleifer, Patrick von Platen, Sylvain Gugger, Suraj Patil, Stas Bekman, Google AI Language Team Authors, Open AI team Authors, Facebook AI Authors, Carnegie Mellon University Authors",
-    author_email="thomas@huggingface.co",
-    description="State-of-the-art Natural Language Processing for TensorFlow 2.0 and PyTorch",
->>>>>>> fb27b276
     long_description=open("README.md", "r", encoding="utf-8").read(),
     long_description_content_type="text/markdown",
     keywords="NLP deep learning transformer pytorch BERT adapters",
