"""
Simple check list from AllenNLP repo: https://github.com/allenai/allennlp/blob/master/setup.py

To create the package for pypi.

1. Change the version in __init__.py, setup.py as well as docs/source/conf.py.

2. Unpin specific versions from setup.py (like isort).

2. Commit these changes with the message: "Release: VERSION"

3. Add a tag in git to mark the release: "git tag VERSION -m'Adds tag VERSION for pypi' "
   Push the tag to git: git push --tags origin master

4. Build both the sources and the wheel. Do not change anything in setup.py between
   creating the wheel and the source distribution (obviously).

   For the wheel, run: "python setup.py bdist_wheel" in the top level directory.
   (this will build a wheel for the python version you use to build it).

   For the sources, run: "python setup.py sdist"
   You should now have a /dist directory with both .whl and .tar.gz source versions.

5. Check that everything looks correct by uploading the package to the pypi test server:

   twine upload dist/* -r pypitest
   (pypi suggest using twine as other methods upload files via plaintext.)
   You may have to specify the repository url, use the following command then:
   twine upload dist/* -r pypitest --repository-url=https://test.pypi.org/legacy/

   Check that you can install it in a virtualenv by running:
   pip install -i https://testpypi.python.org/pypi transformers

6. Upload the final version to actual pypi:
   twine upload dist/* -r pypi

7. Copy the release notes from RELEASE.md to the tag in github once everything is looking hunky-dory.

8. Add the release version to docs/source/_static/js/custom.js and .circleci/deploy.sh

9. Update README.md to redirect to correct documentation.
"""

import shutil
from pathlib import Path

from setuptools import find_packages, setup


# Remove stale transformers.egg-info directory to avoid https://github.com/pypa/pip/issues/5466
stale_egg_info = Path(__file__).parent / "transformers.egg-info"
if stale_egg_info.exists():
    print(
        (
            "Warning: {} exists.\n\n"
            "If you recently updated transformers to 3.0 or later, this is expected,\n"
            "but it may prevent transformers from installing in editable mode.\n\n"
            "This directory is automatically generated by Python's packaging tools.\n"
            "I will remove it now.\n\n"
            "See https://github.com/pypa/pip/issues/5466 for details.\n"
        ).format(stale_egg_info)
    )
    shutil.rmtree(stale_egg_info)


extras = {}

extras["mecab"] = ["mecab-python3<1"]
extras["sklearn"] = ["scikit-learn"]

# keras2onnx and onnxconverter-common version is specific through a commit until 1.7.0 lands on pypi
extras["tf"] = [
    "tensorflow",
    "onnxconverter-common",
    "keras2onnx"
    # "onnxconverter-common @ git+git://github.com/microsoft/onnxconverter-common.git@f64ca15989b6dc95a1f3507ff6e4c395ba12dff5#egg=onnxconverter-common",
    # "keras2onnx @ git+git://github.com/onnx/keras-onnx.git@cbdc75cb950b16db7f0a67be96a278f8d2953b48#egg=keras2onnx"
]
extras["tf-cpu"] = [
    "tensorflow-cpu",
    "onnxconverter-common",
    "keras2onnx"
    # "onnxconverter-common @ git+git://github.com/microsoft/onnxconverter-common.git@f64ca15989b6dc95a1f3507ff6e4c395ba12dff5#egg=onnxconverter-common",
    # "keras2onnx @ git+git://github.com/onnx/keras-onnx.git@cbdc75cb950b16db7f0a67be96a278f8d2953b48#egg=keras2onnx"
]
extras["torch"] = ["torch"]

extras["serving"] = ["pydantic", "uvicorn", "fastapi", "starlette"]
extras["all"] = extras["serving"] + ["tensorflow", "torch"]

extras["testing"] = ["pytest", "pytest-xdist", "timeout-decorator", "psutil", "pytest-subtests"]
# sphinx-rtd-theme==0.5.0 introduced big changes in the style.
extras["docs"] = ["recommonmark", "sphinx", "sphinx-markdown-tables", "sphinx-rtd-theme==0.4.3", "sphinx-copybutton"]
extras["quality"] = [
    "black == 19.10b0",
    "isort",
    # "isort @ git+git://github.com/timothycrosley/isort.git@e63ae06ec7d70b06df9e528357650281a3d3ec22#egg=isort",
    "flake8",
]
extras["dev"] = extras["testing"] + extras["quality"] + ["mecab-python3<1", "scikit-learn", "tensorflow", "torch"]

setup(
    name="adapter-transformers",
<<<<<<< HEAD
    version="3.0.2",
=======
    version="1.0.0",
>>>>>>> eada3e04
    author="Jonas Pfeiffer, Andreas Rücklé, Clifton Poth, based on work by Thomas Wolf, Lysandre Debut, Victor Sanh, Julien Chaumond, Sam Shleifer, Patrick von Platen, Google AI Language Team Authors, Open AI team Authors, Facebook AI Authors, Carnegie Mellon University Authors",
    author_email="pfeiffer@ukp.tu-darmstadt.de",
    description="A friendly fork of Huggingface's Transformers, adding Adapters to PyTorch language models",
    long_description=open("README.md", "r", encoding="utf-8").read(),
    long_description_content_type="text/markdown",
    keywords="NLP deep learning transformer pytorch BERT adapters",
    license="Apache",
    url="https://github.com/adapter-hub/adapter-transformers",
    package_dir={"": "src"},
    packages=find_packages("src"),
    install_requires=[
        "numpy",
        "tokenizers == 0.8.1.rc1",
        # dataclasses for Python versions that don't have it
        "dataclasses;python_version<'3.7'",
        # utilities from PyPA to e.g. compare versions
        "packaging",
        # filesystem locks e.g. to prevent parallel downloads
        "filelock",
        # for downloading models over HTTPS
        "requests",
        # progress bars in model download and training scripts
        "tqdm >= 4.27",
        # for OpenAI GPT
        "regex != 2019.12.17",
        # for XLNet
        "sentencepiece != 0.1.92",
        # for XLM
        "sacremoses",
    ],
    extras_require=extras,
    entry_points={
        "console_scripts": ["transformers-cli=transformers.commands.transformers_cli:main"]
    },
    python_requires=">=3.6.0",
    classifiers=[
        "Development Status :: 5 - Production/Stable",
        "Intended Audience :: Developers",
        "Intended Audience :: Education",
        "Intended Audience :: Science/Research",
        "License :: OSI Approved :: Apache Software License",
        "Operating System :: OS Independent",
        "Programming Language :: Python :: 3",
        "Programming Language :: Python :: 3.6",
        "Programming Language :: Python :: 3.7",
        "Topic :: Scientific/Engineering :: Artificial Intelligence",
    ],
)<|MERGE_RESOLUTION|>--- conflicted
+++ resolved
@@ -101,11 +101,7 @@
 
 setup(
     name="adapter-transformers",
-<<<<<<< HEAD
-    version="3.0.2",
-=======
     version="1.0.0",
->>>>>>> eada3e04
     author="Jonas Pfeiffer, Andreas Rücklé, Clifton Poth, based on work by Thomas Wolf, Lysandre Debut, Victor Sanh, Julien Chaumond, Sam Shleifer, Patrick von Platen, Google AI Language Team Authors, Open AI team Authors, Facebook AI Authors, Carnegie Mellon University Authors",
     author_email="pfeiffer@ukp.tu-darmstadt.de",
     description="A friendly fork of Huggingface's Transformers, adding Adapters to PyTorch language models",
