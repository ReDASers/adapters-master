--- conflicted
+++ resolved
@@ -116,7 +116,6 @@
     )
 
 
-<<<<<<< HEAD
 @dataclass
 class AdapterArguments:
     """
@@ -137,10 +136,7 @@
     )
 
 
-def get_dataset(args: DataTrainingArguments, tokenizer: PreTrainedTokenizer, evaluate=False, local_rank=-1):
-=======
 def get_dataset(args: DataTrainingArguments, tokenizer: PreTrainedTokenizer, evaluate=False):
->>>>>>> 3e0f0621
     file_path = args.eval_data_file if evaluate else args.train_data_file
     if args.line_by_line:
         return LineByLineTextDataset(tokenizer=tokenizer, file_path=file_path, block_size=args.block_size)
