# coding=utf-8
# Copyright 2018 The Google AI Language Team Authors and The HuggingFace Inc. team.
# Copyright (c) 2018, NVIDIA CORPORATION.  All rights reserved.
#
# Licensed under the Apache License, Version 2.0 (the "License");
# you may not use this file except in compliance with the License.
# You may obtain a copy of the License at
#
#     http://www.apache.org/licenses/LICENSE-2.0
#
# Unless required by applicable law or agreed to in writing, software
# distributed under the License is distributed on an "AS IS" BASIS,
# WITHOUT WARRANTIES OR CONDITIONS OF ANY KIND, either express or implied.
# See the License for the specific language governing permissions and
# limitations under the License.
""" Finetuning the library models for sequence classification on GLUE (Bert, XLM, XLNet, RoBERTa, Albert, XLM-RoBERTa)."""


import dataclasses
import logging
import os
from dataclasses import dataclass, field
from typing import Dict, Optional

import numpy as np

from transformers import (
    AutoConfig,
    AutoModelForSequenceClassification,
    AutoTokenizer,
    EvalPrediction,
    GlueDataset,
    GlueDataTrainingArguments,
    HfArgumentParser,
    Trainer,
    TrainingArguments,
<<<<<<< HEAD
    get_linear_schedule_with_warmup,
    AdapterType
=======
    glue_compute_metrics,
    glue_output_modes,
    glue_tasks_num_labels,
    set_seed,
>>>>>>> 9a0a8c1c
)


logger = logging.getLogger(__name__)

<<<<<<< HEAD
MODEL_CONFIG_CLASSES = list(MODEL_FOR_SEQUENCE_CLASSIFICATION_MAPPING.keys())
MODEL_TYPES = tuple(conf.model_type for conf in MODEL_CONFIG_CLASSES)

ALL_MODELS = sum((tuple(conf.pretrained_config_archive_map.keys()) for conf in MODEL_CONFIG_CLASSES), (),)


def set_seed(args):
    random.seed(args.seed)
    np.random.seed(args.seed)
    torch.manual_seed(args.seed)
    if args.n_gpu > 0:
        torch.cuda.manual_seed_all(args.seed)


def train(args, train_dataset, model, tokenizer, language=None, tasks=None):
    """ Train the model """
    if args.local_rank in [-1, 0]:
        tb_writer = SummaryWriter()

    args.train_batch_size = args.per_gpu_train_batch_size * max(1, args.n_gpu)
    train_sampler = RandomSampler(train_dataset) if args.local_rank == -1 else DistributedSampler(train_dataset)
    train_dataloader = DataLoader(train_dataset, sampler=train_sampler, batch_size=args.train_batch_size)

    if args.max_steps > 0:
        t_total = args.max_steps
        args.num_train_epochs = args.max_steps // (len(train_dataloader) // args.gradient_accumulation_steps) + 1
    else:
        t_total = len(train_dataloader) // args.gradient_accumulation_steps * args.num_train_epochs

    # Prepare optimizer and schedule (linear warmup and decay)
    no_decay = ["bias", "LayerNorm.weight"]
    optimizer_grouped_parameters = [
        {
            "params": [p for n, p in model.named_parameters() if not any(nd in n for nd in no_decay)],
            "weight_decay": args.weight_decay,
        },
        {"params": [p for n, p in model.named_parameters() if any(nd in n for nd in no_decay)], "weight_decay": 0.0},
    ]

    optimizer = AdamW(optimizer_grouped_parameters, lr=args.learning_rate, eps=args.adam_epsilon)
    scheduler = get_linear_schedule_with_warmup(
        optimizer, num_warmup_steps=args.warmup_steps, num_training_steps=t_total
    )

    # Check if saved optimizer or scheduler states exist
    if os.path.isfile(os.path.join(args.model_name_or_path, "optimizer.pt")) and os.path.isfile(
        os.path.join(args.model_name_or_path, "scheduler.pt")
    ):
        # Load in optimizer and scheduler states
        optimizer.load_state_dict(torch.load(os.path.join(args.model_name_or_path, "optimizer.pt")))
        scheduler.load_state_dict(torch.load(os.path.join(args.model_name_or_path, "scheduler.pt")))

    if args.fp16:
        try:
            from apex import amp
        except ImportError:
            raise ImportError("Please install apex from https://www.github.com/nvidia/apex to use fp16 training.")
        model, optimizer = amp.initialize(model, optimizer, opt_level=args.fp16_opt_level)

    # multi-gpu training (should be after apex fp16 initialization)
    if args.n_gpu > 1:
        model = torch.nn.DataParallel(model)

    # Distributed training (should be after apex fp16 initialization)
    if args.local_rank != -1:
        model = torch.nn.parallel.DistributedDataParallel(
            model, device_ids=[args.local_rank], output_device=args.local_rank, find_unused_parameters=True,
        )

    # Train!
    logger.info("***** Running training *****")
    logger.info("  Num examples = %d", len(train_dataset))
    logger.info("  Num Epochs = %d", args.num_train_epochs)
    logger.info("  Instantaneous batch size per GPU = %d", args.per_gpu_train_batch_size)
    logger.info(
        "  Total train batch size (w. parallel, distributed & accumulation) = %d",
        args.train_batch_size
        * args.gradient_accumulation_steps
        * (torch.distributed.get_world_size() if args.local_rank != -1 else 1),
    )
    logger.info("  Gradient Accumulation steps = %d", args.gradient_accumulation_steps)
    logger.info("  Total optimization steps = %d", t_total)

    global_step = 0
    epochs_trained = 0
    steps_trained_in_current_epoch = 0
    # Check if continuing training from a checkpoint
    if os.path.exists(args.model_name_or_path):
        # set global_step to global_step of last saved checkpoint from model path
        try:
            global_step = int(args.model_name_or_path.split("-")[-1].split("/")[0])
        except ValueError:
            global_step = 0
        epochs_trained = global_step // (len(train_dataloader) // args.gradient_accumulation_steps)
        steps_trained_in_current_epoch = global_step % (len(train_dataloader) // args.gradient_accumulation_steps)

        logger.info("  Continuing training from checkpoint, will skip to saved global_step")
        logger.info("  Continuing training from epoch %d", epochs_trained)
        logger.info("  Continuing training from global step %d", global_step)
        logger.info("  Will skip the first %d steps in the first epoch", steps_trained_in_current_epoch)

    tr_loss, logging_loss = 0.0, 0.0
    model.zero_grad()
    train_iterator = trange(
        epochs_trained, int(args.num_train_epochs), desc="Epoch", disable=args.local_rank not in [-1, 0],
    )
    set_seed(args)  # Added here for reproductibility
    for _ in train_iterator:
        epoch_iterator = tqdm(train_dataloader, desc="Iteration", disable=args.local_rank not in [-1, 0])
        for step, batch in enumerate(epoch_iterator):

            # Skip past any already trained steps if resuming training
            if steps_trained_in_current_epoch > 0:
                steps_trained_in_current_epoch -= 1
                continue

            model.train()
            batch = tuple(t.to(args.device) for t in batch)
            inputs = {"input_ids": batch[0], "attention_mask": batch[1], "labels": batch[3], "language": language, "adapter_tasks": tasks}
            if args.model_type != "distilbert":
                inputs["token_type_ids"] = (
                    batch[2] if args.model_type in ["bert", "xlnet", "albert"] else None
                )  # XLM, DistilBERT, RoBERTa, and XLM-RoBERTa don't use segment_ids
            outputs = model(**inputs)
            loss = outputs[0]  # model outputs are always tuple in transformers (see doc)

            if args.n_gpu > 1:
                loss = loss.mean()  # mean() to average on multi-gpu parallel training
            if args.gradient_accumulation_steps > 1:
                loss = loss / args.gradient_accumulation_steps

            if args.fp16:
                with amp.scale_loss(loss, optimizer) as scaled_loss:
                    scaled_loss.backward()
            else:
                loss.backward()

            tr_loss += loss.item()
            if (step + 1) % args.gradient_accumulation_steps == 0 or (
                # last step in epoch but step is always smaller than gradient_accumulation_steps
                len(epoch_iterator) <= args.gradient_accumulation_steps
                and (step + 1) == len(epoch_iterator)
            ):
                if args.fp16:
                    torch.nn.utils.clip_grad_norm_(amp.master_params(optimizer), args.max_grad_norm)
                else:
                    torch.nn.utils.clip_grad_norm_(model.parameters(), args.max_grad_norm)

                optimizer.step()
                scheduler.step()  # Update learning rate schedule
                model.zero_grad()
                global_step += 1

                if args.local_rank in [-1, 0] and args.logging_steps > 0 and global_step % args.logging_steps == 0:
                    logs = {}
                    if (
                        args.local_rank == -1 and args.evaluate_during_training
                    ):  # Only evaluate when single GPU otherwise metrics may not average well
                        results = evaluate(args, model, tokenizer)
                        for key, value in results.items():
                            eval_key = "eval_{}".format(key)
                            logs[eval_key] = value

                    loss_scalar = (tr_loss - logging_loss) / args.logging_steps
                    learning_rate_scalar = scheduler.get_lr()[0]
                    logs["learning_rate"] = learning_rate_scalar
                    logs["loss"] = loss_scalar
                    logging_loss = tr_loss

                    for key, value in logs.items():
                        tb_writer.add_scalar(key, value, global_step)
                    print(json.dumps({**logs, **{"step": global_step}}))

                if args.local_rank in [-1, 0] and args.save_steps > 0 and global_step % args.save_steps == 0:
                    # Save model checkpoint
                    output_dir = os.path.join(args.output_dir, "checkpoint-{}".format(global_step))
                    if not os.path.exists(output_dir):
                        os.makedirs(output_dir)
                    model_to_save = (
                        model.module if hasattr(model, "module") else model
                    )  # Take care of distributed/parallel training
                    model_to_save.save_pretrained(output_dir)
                    tokenizer.save_pretrained(output_dir)

                    torch.save(args, os.path.join(output_dir, "training_args.bin"))
                    logger.info("Saving model checkpoint to %s", output_dir)

                    torch.save(optimizer.state_dict(), os.path.join(output_dir, "optimizer.pt"))
                    torch.save(scheduler.state_dict(), os.path.join(output_dir, "scheduler.pt"))
                    logger.info("Saving optimizer and scheduler states to %s", output_dir)

            if args.max_steps > 0 and global_step > args.max_steps:
                epoch_iterator.close()
                break
        if args.max_steps > 0 and global_step > args.max_steps:
            train_iterator.close()
            break

    if args.local_rank in [-1, 0]:
        tb_writer.close()

    return global_step, tr_loss / global_step


def evaluate(args, model, tokenizer, prefix="", language=None, tasks=None):
    # Loop to handle MNLI double evaluation (matched, mis-matched)
    eval_task_names = ("mnli", "mnli-mm") if args.task_name == "mnli" else (args.task_name,)
    eval_outputs_dirs = (args.output_dir, args.output_dir + "-MM") if args.task_name == "mnli" else (args.output_dir,)

    results = {}
    for eval_task, eval_output_dir in zip(eval_task_names, eval_outputs_dirs):
        eval_dataset = load_and_cache_examples(args, eval_task, tokenizer, evaluate=True)

        if not os.path.exists(eval_output_dir) and args.local_rank in [-1, 0]:
            os.makedirs(eval_output_dir)

        args.eval_batch_size = args.per_gpu_eval_batch_size * max(1, args.n_gpu)
        # Note that DistributedSampler samples randomly
        eval_sampler = SequentialSampler(eval_dataset)
        eval_dataloader = DataLoader(eval_dataset, sampler=eval_sampler, batch_size=args.eval_batch_size)

        # multi-gpu eval
        if args.n_gpu > 1 and not isinstance(model, torch.nn.DataParallel):
            model = torch.nn.DataParallel(model)

        # Eval!
        logger.info("***** Running evaluation {} *****".format(prefix))
        logger.info("  Num examples = %d", len(eval_dataset))
        logger.info("  Batch size = %d", args.eval_batch_size)
        eval_loss = 0.0
        nb_eval_steps = 0
        preds = None
        out_label_ids = None
        for batch in tqdm(eval_dataloader, desc="Evaluating"):
            model.eval()
            batch = tuple(t.to(args.device) for t in batch)

            with torch.no_grad():
                inputs = {"input_ids": batch[0], "attention_mask": batch[1], "labels": batch[3], "language": language, "adapter_tasks": tasks}
                if args.model_type != "distilbert":
                    inputs["token_type_ids"] = (
                        batch[2] if args.model_type in ["bert", "xlnet", "albert"] else None
                    )  # XLM, DistilBERT, RoBERTa, and XLM-RoBERTa don't use segment_ids
                outputs = model(**inputs)
                tmp_eval_loss, logits = outputs[:2]

                eval_loss += tmp_eval_loss.mean().item()
            nb_eval_steps += 1
            if preds is None:
                preds = logits.detach().cpu().numpy()
                out_label_ids = inputs["labels"].detach().cpu().numpy()
            else:
                preds = np.append(preds, logits.detach().cpu().numpy(), axis=0)
                out_label_ids = np.append(out_label_ids, inputs["labels"].detach().cpu().numpy(), axis=0)

        eval_loss = eval_loss / nb_eval_steps
        if args.output_mode == "classification":
            preds = np.argmax(preds, axis=1)
        elif args.output_mode == "regression":
            preds = np.squeeze(preds)
        result = compute_metrics(eval_task, preds, out_label_ids)
        results.update(result)

        output_eval_file = os.path.join(eval_output_dir, prefix, "eval_results.txt")
        with open(output_eval_file, "w") as writer:
            logger.info("***** Eval results {} *****".format(prefix))
            for key in sorted(result.keys()):
                logger.info("  %s = %s", key, str(result[key]))
                writer.write("%s = %s\n" % (key, str(result[key])))

    return results


def load_and_cache_examples(args, task, tokenizer, evaluate=False):
    if args.local_rank not in [-1, 0] and not evaluate:
        torch.distributed.barrier()  # Make sure only the first process in distributed training process the dataset, and the others will use the cache

    processor = processors[task]()
    output_mode = output_modes[task]
    # Load data features from cache or dataset file
    cached_features_file = os.path.join(
        args.data_dir,
        "cached_{}_{}_{}_{}".format(
            "dev" if evaluate else "train",
            list(filter(None, args.model_name_or_path.split("/"))).pop(),
            str(args.max_seq_length),
            str(task),
        ),
    )
    if os.path.exists(cached_features_file) and not args.overwrite_cache:
        logger.info("Loading features from cached file %s", cached_features_file)
        features = torch.load(cached_features_file)
    else:
        logger.info("Creating features from dataset file at %s", args.data_dir)
        label_list = processor.get_labels()
        if task in ["mnli", "mnli-mm"] and args.model_type in ["roberta", "xlmroberta"]:
            # HACK(label indices are swapped in RoBERTa pretrained model)
            label_list[1], label_list[2] = label_list[2], label_list[1]
        examples = (
            processor.get_dev_examples(args.data_dir) if evaluate else processor.get_train_examples(args.data_dir)
        )
        features = convert_examples_to_features(
            examples, tokenizer, max_length=args.max_seq_length, label_list=label_list, output_mode=output_mode,
        )
        if args.local_rank in [-1, 0]:
            logger.info("Saving features into cached file %s", cached_features_file)
            torch.save(features, cached_features_file)

    if args.local_rank == 0 and not evaluate:
        torch.distributed.barrier()  # Make sure only the first process in distributed training process the dataset, and the others will use the cache

    # Convert to Tensors and build dataset
    all_input_ids = torch.tensor([f.input_ids for f in features], dtype=torch.long)
    all_attention_mask = torch.tensor([f.attention_mask for f in features], dtype=torch.long)
    all_token_type_ids = torch.tensor([f.token_type_ids for f in features], dtype=torch.long)
    if output_mode == "classification":
        all_labels = torch.tensor([f.label for f in features], dtype=torch.long)
    elif output_mode == "regression":
        all_labels = torch.tensor([f.label for f in features], dtype=torch.float)

    dataset = TensorDataset(all_input_ids, all_attention_mask, all_token_type_ids, all_labels)
    return dataset

=======
>>>>>>> 9a0a8c1c

@dataclass
class ModelArguments:
    """
    Arguments pertaining to which model/config/tokenizer we are going to fine-tune from.
    """

    model_name_or_path: str = field(
        metadata={"help": "Path to pretrained model or model identifier from huggingface.co/models"}
    )
    config_name: Optional[str] = field(
        default=None, metadata={"help": "Pretrained config name or path if not the same as model_name"}
    )
    tokenizer_name: Optional[str] = field(
        default=None, metadata={"help": "Pretrained tokenizer name or path if not the same as model_name"}
    )
    cache_dir: Optional[str] = field(
<<<<<<< HEAD
        default=None, metadata={"help": "Where do you want to store the pre-trained models downloaded from s3"}
    )
    train_adapter: bool = field(
        default=False, metadata={"help": "Train a text task adapter instead of the full model."}
    )
    load_task_adapter: Optional[str] = field(
        default="", metadata={"help": "Pre-trained task adapter to be loaded for further training."}
    )
    load_language_adapter: Optional[str] = field(
        default=None, metadata={"help": "Pre-trained language adapter to be loaded."}
    )
    adapter_config: Optional[str] = field(
        default="pfeiffer", metadata={"help": "Adapter configuration."}
    )
    language_adapter_config: Optional[str] = field(
        default=None, metadata={"help": "Language adapter configuration."}
    )


@dataclass
class DataProcessingArguments:
    task_name: str = field(
        metadata={"help": "The name of the task to train selected in the list: " + ", ".join(processors.keys())}
    )
    data_dir: str = field(
        metadata={"help": "The input data dir. Should contain the .tsv files (or other data files) for the task."}
    )
    max_seq_length: int = field(
        default=128,
        metadata={
            "help": "The maximum total input sequence length after tokenization. Sequences longer "
            "than this will be truncated, sequences shorter will be padded."
        },
    )
    overwrite_cache: bool = field(
        default=False, metadata={"help": "Overwrite the cached training and evaluation sets"}
=======
        default=None, metadata={"help": "Where do you want to store the pretrained models downloaded from s3"}
>>>>>>> 9a0a8c1c
    )


def main():
    # See all possible arguments in src/transformers/training_args.py
    # or by passing the --help flag to this script.
    # We now keep distinct sets of args, for a cleaner separation of concerns.

    parser = HfArgumentParser((ModelArguments, GlueDataTrainingArguments, TrainingArguments))
    model_args, data_args, training_args = parser.parse_args_into_dataclasses()

    if (
        os.path.exists(training_args.output_dir)
        and os.listdir(training_args.output_dir)
        and training_args.do_train
        and not training_args.overwrite_output_dir
    ):
        raise ValueError(
            f"Output directory ({training_args.output_dir}) already exists and is not empty. Use --overwrite_output_dir to overcome."
        )

    # Setup logging
    logging.basicConfig(
        format="%(asctime)s - %(levelname)s - %(name)s -   %(message)s",
        datefmt="%m/%d/%Y %H:%M:%S",
        level=logging.INFO if training_args.local_rank in [-1, 0] else logging.WARN,
    )
    logger.warning(
        "Process rank: %s, device: %s, n_gpu: %s, distributed training: %s, 16-bits training: %s",
        training_args.local_rank,
        training_args.device,
        training_args.n_gpu,
        bool(training_args.local_rank != -1),
        training_args.fp16,
    )
    logger.info("Training/evaluation parameters %s", training_args)

    # Set seed
    set_seed(training_args.seed)

    try:
        num_labels = glue_tasks_num_labels[data_args.task_name]
        output_mode = glue_output_modes[data_args.task_name]
    except KeyError:
        raise ValueError("Task not found: %s" % (data_args.task_name))

    # Load pretrained model and tokenizer
    #
    # Distributed training:
    # The .from_pretrained methods guarantee that only one local process can concurrently
    # download model & vocab.

    config = AutoConfig.from_pretrained(
        model_args.config_name if model_args.config_name else model_args.model_name_or_path,
        num_labels=num_labels,
        finetuning_task=data_args.task_name,
        cache_dir=model_args.cache_dir,
    )
    tokenizer = AutoTokenizer.from_pretrained(
        model_args.tokenizer_name if model_args.tokenizer_name else model_args.model_name_or_path,
        cache_dir=model_args.cache_dir,
    )
    model = AutoModelForSequenceClassification.from_pretrained(
        model_args.model_name_or_path,
        from_tf=bool(".ckpt" in model_args.model_name_or_path),
        config=config,
        cache_dir=model_args.cache_dir,
    )

<<<<<<< HEAD
    # Setup adapters
    tasks = []
    language = args.load_language_adapter
    if args.train_adapter:
        # get actual model for derived models with heads
        base_model = getattr(model, model.base_model_prefix, model)
        # task adapter
        base_model.set_adapter_config(AdapterType.text_task, args.adapter_config)
        # load a pre-trained adapter for fine-tuning if specified
        if args.load_task_adapter:
            base_model.load_task_adapter(args.load_task_adapter)
            tasks = base_model.config.text_task_adapters
        # otherwise, add a new adapter
        else:
            base_model.add_task_adapter(args.task_name)
            tasks = [args.task_name]
        # language adapter
        if args.load_language_adapter:
            base_model.set_adapter_config(AdapterType.text_lang, args.language_adapter_config or args.adapter_config)
            base_model.load_language_adapter(args.load_language_adapter)

    if args.local_rank == 0:
        torch.distributed.barrier()  # Make sure only the first process in distributed training will download model & vocab
=======
    # Get datasets
    train_dataset = (
        GlueDataset(data_args, tokenizer=tokenizer, local_rank=training_args.local_rank)
        if training_args.do_train
        else None
    )
    eval_dataset = (
        GlueDataset(data_args, tokenizer=tokenizer, local_rank=training_args.local_rank, evaluate=True)
        if training_args.do_eval
        else None
    )
>>>>>>> 9a0a8c1c

    def compute_metrics(p: EvalPrediction) -> Dict:
        if output_mode == "classification":
            preds = np.argmax(p.predictions, axis=1)
        elif output_mode == "regression":
            preds = np.squeeze(p.predictions)
        return glue_compute_metrics(data_args.task_name, preds, p.label_ids)

    # Initialize our Trainer
    trainer = Trainer(
        model=model,
        args=training_args,
        train_dataset=train_dataset,
        eval_dataset=eval_dataset,
        compute_metrics=compute_metrics,
    )

    # Training
<<<<<<< HEAD
    if args.do_train:
        train_dataset = load_and_cache_examples(args, args.task_name, tokenizer, evaluate=False)
        global_step, tr_loss = train(args, train_dataset, model, tokenizer, language=language, tasks=tasks)
        logger.info(" global_step = %s, average loss = %s", global_step, tr_loss)

    # Saving best-practices: if you use defaults names for the model, you can reload it using from_pretrained()
    if args.do_train and (args.local_rank == -1 or torch.distributed.get_rank() == 0):
        # Create output directory if needed
        if not os.path.exists(args.output_dir) and args.local_rank in [-1, 0]:
            os.makedirs(args.output_dir)

        logger.info("Saving model checkpoint to %s", args.output_dir)
        # Save a trained model, configuration and tokenizer using `save_pretrained()`.
        # They can then be reloaded using `from_pretrained()`
        model_to_save = (
            model.module if hasattr(model, "module") else model
        )  # Take care of distributed/parallel training
        model_to_save.save_pretrained(args.output_dir)
        tokenizer.save_pretrained(args.output_dir)

        # Good practice: save your training arguments together with the trained model
        torch.save(args, os.path.join(args.output_dir, "training_args.bin"))

        # Load a trained model and vocabulary that you have fine-tuned
        model = AutoModelForSequenceClassification.from_pretrained(args.output_dir)
        tokenizer = AutoTokenizer.from_pretrained(args.output_dir)
        model.to(args.device)
=======
    if training_args.do_train:
        trainer.train(
            model_path=model_args.model_name_or_path if os.path.isdir(model_args.model_name_or_path) else None
        )
        trainer.save_model()
        # For convenience, we also re-save the tokenizer to the same directory,
        # so that you can share your model easily on huggingface.co/models =)
        if trainer.is_world_master():
            tokenizer.save_pretrained(training_args.output_dir)
>>>>>>> 9a0a8c1c

    # Evaluation
    results = {}
    if training_args.do_eval and training_args.local_rank in [-1, 0]:
        logger.info("*** Evaluate ***")

        # Loop to handle MNLI double evaluation (matched, mis-matched)
        eval_datasets = [eval_dataset]
        if data_args.task_name == "mnli":
            mnli_mm_data_args = dataclasses.replace(data_args, task_name="mnli-mm")
            eval_datasets.append(
                GlueDataset(mnli_mm_data_args, tokenizer=tokenizer, local_rank=training_args.local_rank, evaluate=True)
            )

        for eval_dataset in eval_datasets:
            result = trainer.evaluate(eval_dataset=eval_dataset)

            output_eval_file = os.path.join(
                training_args.output_dir, f"eval_results_{eval_dataset.args.task_name}.txt"
            )
            with open(output_eval_file, "w") as writer:
                logger.info("***** Eval results {} *****".format(eval_dataset.args.task_name))
                for key, value in result.items():
                    logger.info("  %s = %s", key, value)
                    writer.write("%s = %s\n" % (key, value))

<<<<<<< HEAD
            model = AutoModelForSequenceClassification.from_pretrained(checkpoint)
            model.to(args.device)
            result = evaluate(args, model, tokenizer, prefix=prefix, language=language, tasks=tasks)
            result = dict((k + "_{}".format(global_step), v) for k, v in result.items())
=======
>>>>>>> 9a0a8c1c
            results.update(result)

    return results


if __name__ == "__main__":
    main()<|MERGE_RESOLUTION|>--- conflicted
+++ resolved
@@ -34,346 +34,15 @@
     HfArgumentParser,
     Trainer,
     TrainingArguments,
-<<<<<<< HEAD
-    get_linear_schedule_with_warmup,
-    AdapterType
-=======
     glue_compute_metrics,
     glue_output_modes,
     glue_tasks_num_labels,
     set_seed,
->>>>>>> 9a0a8c1c
 )
 
 
 logger = logging.getLogger(__name__)
 
-<<<<<<< HEAD
-MODEL_CONFIG_CLASSES = list(MODEL_FOR_SEQUENCE_CLASSIFICATION_MAPPING.keys())
-MODEL_TYPES = tuple(conf.model_type for conf in MODEL_CONFIG_CLASSES)
-
-ALL_MODELS = sum((tuple(conf.pretrained_config_archive_map.keys()) for conf in MODEL_CONFIG_CLASSES), (),)
-
-
-def set_seed(args):
-    random.seed(args.seed)
-    np.random.seed(args.seed)
-    torch.manual_seed(args.seed)
-    if args.n_gpu > 0:
-        torch.cuda.manual_seed_all(args.seed)
-
-
-def train(args, train_dataset, model, tokenizer, language=None, tasks=None):
-    """ Train the model """
-    if args.local_rank in [-1, 0]:
-        tb_writer = SummaryWriter()
-
-    args.train_batch_size = args.per_gpu_train_batch_size * max(1, args.n_gpu)
-    train_sampler = RandomSampler(train_dataset) if args.local_rank == -1 else DistributedSampler(train_dataset)
-    train_dataloader = DataLoader(train_dataset, sampler=train_sampler, batch_size=args.train_batch_size)
-
-    if args.max_steps > 0:
-        t_total = args.max_steps
-        args.num_train_epochs = args.max_steps // (len(train_dataloader) // args.gradient_accumulation_steps) + 1
-    else:
-        t_total = len(train_dataloader) // args.gradient_accumulation_steps * args.num_train_epochs
-
-    # Prepare optimizer and schedule (linear warmup and decay)
-    no_decay = ["bias", "LayerNorm.weight"]
-    optimizer_grouped_parameters = [
-        {
-            "params": [p for n, p in model.named_parameters() if not any(nd in n for nd in no_decay)],
-            "weight_decay": args.weight_decay,
-        },
-        {"params": [p for n, p in model.named_parameters() if any(nd in n for nd in no_decay)], "weight_decay": 0.0},
-    ]
-
-    optimizer = AdamW(optimizer_grouped_parameters, lr=args.learning_rate, eps=args.adam_epsilon)
-    scheduler = get_linear_schedule_with_warmup(
-        optimizer, num_warmup_steps=args.warmup_steps, num_training_steps=t_total
-    )
-
-    # Check if saved optimizer or scheduler states exist
-    if os.path.isfile(os.path.join(args.model_name_or_path, "optimizer.pt")) and os.path.isfile(
-        os.path.join(args.model_name_or_path, "scheduler.pt")
-    ):
-        # Load in optimizer and scheduler states
-        optimizer.load_state_dict(torch.load(os.path.join(args.model_name_or_path, "optimizer.pt")))
-        scheduler.load_state_dict(torch.load(os.path.join(args.model_name_or_path, "scheduler.pt")))
-
-    if args.fp16:
-        try:
-            from apex import amp
-        except ImportError:
-            raise ImportError("Please install apex from https://www.github.com/nvidia/apex to use fp16 training.")
-        model, optimizer = amp.initialize(model, optimizer, opt_level=args.fp16_opt_level)
-
-    # multi-gpu training (should be after apex fp16 initialization)
-    if args.n_gpu > 1:
-        model = torch.nn.DataParallel(model)
-
-    # Distributed training (should be after apex fp16 initialization)
-    if args.local_rank != -1:
-        model = torch.nn.parallel.DistributedDataParallel(
-            model, device_ids=[args.local_rank], output_device=args.local_rank, find_unused_parameters=True,
-        )
-
-    # Train!
-    logger.info("***** Running training *****")
-    logger.info("  Num examples = %d", len(train_dataset))
-    logger.info("  Num Epochs = %d", args.num_train_epochs)
-    logger.info("  Instantaneous batch size per GPU = %d", args.per_gpu_train_batch_size)
-    logger.info(
-        "  Total train batch size (w. parallel, distributed & accumulation) = %d",
-        args.train_batch_size
-        * args.gradient_accumulation_steps
-        * (torch.distributed.get_world_size() if args.local_rank != -1 else 1),
-    )
-    logger.info("  Gradient Accumulation steps = %d", args.gradient_accumulation_steps)
-    logger.info("  Total optimization steps = %d", t_total)
-
-    global_step = 0
-    epochs_trained = 0
-    steps_trained_in_current_epoch = 0
-    # Check if continuing training from a checkpoint
-    if os.path.exists(args.model_name_or_path):
-        # set global_step to global_step of last saved checkpoint from model path
-        try:
-            global_step = int(args.model_name_or_path.split("-")[-1].split("/")[0])
-        except ValueError:
-            global_step = 0
-        epochs_trained = global_step // (len(train_dataloader) // args.gradient_accumulation_steps)
-        steps_trained_in_current_epoch = global_step % (len(train_dataloader) // args.gradient_accumulation_steps)
-
-        logger.info("  Continuing training from checkpoint, will skip to saved global_step")
-        logger.info("  Continuing training from epoch %d", epochs_trained)
-        logger.info("  Continuing training from global step %d", global_step)
-        logger.info("  Will skip the first %d steps in the first epoch", steps_trained_in_current_epoch)
-
-    tr_loss, logging_loss = 0.0, 0.0
-    model.zero_grad()
-    train_iterator = trange(
-        epochs_trained, int(args.num_train_epochs), desc="Epoch", disable=args.local_rank not in [-1, 0],
-    )
-    set_seed(args)  # Added here for reproductibility
-    for _ in train_iterator:
-        epoch_iterator = tqdm(train_dataloader, desc="Iteration", disable=args.local_rank not in [-1, 0])
-        for step, batch in enumerate(epoch_iterator):
-
-            # Skip past any already trained steps if resuming training
-            if steps_trained_in_current_epoch > 0:
-                steps_trained_in_current_epoch -= 1
-                continue
-
-            model.train()
-            batch = tuple(t.to(args.device) for t in batch)
-            inputs = {"input_ids": batch[0], "attention_mask": batch[1], "labels": batch[3], "language": language, "adapter_tasks": tasks}
-            if args.model_type != "distilbert":
-                inputs["token_type_ids"] = (
-                    batch[2] if args.model_type in ["bert", "xlnet", "albert"] else None
-                )  # XLM, DistilBERT, RoBERTa, and XLM-RoBERTa don't use segment_ids
-            outputs = model(**inputs)
-            loss = outputs[0]  # model outputs are always tuple in transformers (see doc)
-
-            if args.n_gpu > 1:
-                loss = loss.mean()  # mean() to average on multi-gpu parallel training
-            if args.gradient_accumulation_steps > 1:
-                loss = loss / args.gradient_accumulation_steps
-
-            if args.fp16:
-                with amp.scale_loss(loss, optimizer) as scaled_loss:
-                    scaled_loss.backward()
-            else:
-                loss.backward()
-
-            tr_loss += loss.item()
-            if (step + 1) % args.gradient_accumulation_steps == 0 or (
-                # last step in epoch but step is always smaller than gradient_accumulation_steps
-                len(epoch_iterator) <= args.gradient_accumulation_steps
-                and (step + 1) == len(epoch_iterator)
-            ):
-                if args.fp16:
-                    torch.nn.utils.clip_grad_norm_(amp.master_params(optimizer), args.max_grad_norm)
-                else:
-                    torch.nn.utils.clip_grad_norm_(model.parameters(), args.max_grad_norm)
-
-                optimizer.step()
-                scheduler.step()  # Update learning rate schedule
-                model.zero_grad()
-                global_step += 1
-
-                if args.local_rank in [-1, 0] and args.logging_steps > 0 and global_step % args.logging_steps == 0:
-                    logs = {}
-                    if (
-                        args.local_rank == -1 and args.evaluate_during_training
-                    ):  # Only evaluate when single GPU otherwise metrics may not average well
-                        results = evaluate(args, model, tokenizer)
-                        for key, value in results.items():
-                            eval_key = "eval_{}".format(key)
-                            logs[eval_key] = value
-
-                    loss_scalar = (tr_loss - logging_loss) / args.logging_steps
-                    learning_rate_scalar = scheduler.get_lr()[0]
-                    logs["learning_rate"] = learning_rate_scalar
-                    logs["loss"] = loss_scalar
-                    logging_loss = tr_loss
-
-                    for key, value in logs.items():
-                        tb_writer.add_scalar(key, value, global_step)
-                    print(json.dumps({**logs, **{"step": global_step}}))
-
-                if args.local_rank in [-1, 0] and args.save_steps > 0 and global_step % args.save_steps == 0:
-                    # Save model checkpoint
-                    output_dir = os.path.join(args.output_dir, "checkpoint-{}".format(global_step))
-                    if not os.path.exists(output_dir):
-                        os.makedirs(output_dir)
-                    model_to_save = (
-                        model.module if hasattr(model, "module") else model
-                    )  # Take care of distributed/parallel training
-                    model_to_save.save_pretrained(output_dir)
-                    tokenizer.save_pretrained(output_dir)
-
-                    torch.save(args, os.path.join(output_dir, "training_args.bin"))
-                    logger.info("Saving model checkpoint to %s", output_dir)
-
-                    torch.save(optimizer.state_dict(), os.path.join(output_dir, "optimizer.pt"))
-                    torch.save(scheduler.state_dict(), os.path.join(output_dir, "scheduler.pt"))
-                    logger.info("Saving optimizer and scheduler states to %s", output_dir)
-
-            if args.max_steps > 0 and global_step > args.max_steps:
-                epoch_iterator.close()
-                break
-        if args.max_steps > 0 and global_step > args.max_steps:
-            train_iterator.close()
-            break
-
-    if args.local_rank in [-1, 0]:
-        tb_writer.close()
-
-    return global_step, tr_loss / global_step
-
-
-def evaluate(args, model, tokenizer, prefix="", language=None, tasks=None):
-    # Loop to handle MNLI double evaluation (matched, mis-matched)
-    eval_task_names = ("mnli", "mnli-mm") if args.task_name == "mnli" else (args.task_name,)
-    eval_outputs_dirs = (args.output_dir, args.output_dir + "-MM") if args.task_name == "mnli" else (args.output_dir,)
-
-    results = {}
-    for eval_task, eval_output_dir in zip(eval_task_names, eval_outputs_dirs):
-        eval_dataset = load_and_cache_examples(args, eval_task, tokenizer, evaluate=True)
-
-        if not os.path.exists(eval_output_dir) and args.local_rank in [-1, 0]:
-            os.makedirs(eval_output_dir)
-
-        args.eval_batch_size = args.per_gpu_eval_batch_size * max(1, args.n_gpu)
-        # Note that DistributedSampler samples randomly
-        eval_sampler = SequentialSampler(eval_dataset)
-        eval_dataloader = DataLoader(eval_dataset, sampler=eval_sampler, batch_size=args.eval_batch_size)
-
-        # multi-gpu eval
-        if args.n_gpu > 1 and not isinstance(model, torch.nn.DataParallel):
-            model = torch.nn.DataParallel(model)
-
-        # Eval!
-        logger.info("***** Running evaluation {} *****".format(prefix))
-        logger.info("  Num examples = %d", len(eval_dataset))
-        logger.info("  Batch size = %d", args.eval_batch_size)
-        eval_loss = 0.0
-        nb_eval_steps = 0
-        preds = None
-        out_label_ids = None
-        for batch in tqdm(eval_dataloader, desc="Evaluating"):
-            model.eval()
-            batch = tuple(t.to(args.device) for t in batch)
-
-            with torch.no_grad():
-                inputs = {"input_ids": batch[0], "attention_mask": batch[1], "labels": batch[3], "language": language, "adapter_tasks": tasks}
-                if args.model_type != "distilbert":
-                    inputs["token_type_ids"] = (
-                        batch[2] if args.model_type in ["bert", "xlnet", "albert"] else None
-                    )  # XLM, DistilBERT, RoBERTa, and XLM-RoBERTa don't use segment_ids
-                outputs = model(**inputs)
-                tmp_eval_loss, logits = outputs[:2]
-
-                eval_loss += tmp_eval_loss.mean().item()
-            nb_eval_steps += 1
-            if preds is None:
-                preds = logits.detach().cpu().numpy()
-                out_label_ids = inputs["labels"].detach().cpu().numpy()
-            else:
-                preds = np.append(preds, logits.detach().cpu().numpy(), axis=0)
-                out_label_ids = np.append(out_label_ids, inputs["labels"].detach().cpu().numpy(), axis=0)
-
-        eval_loss = eval_loss / nb_eval_steps
-        if args.output_mode == "classification":
-            preds = np.argmax(preds, axis=1)
-        elif args.output_mode == "regression":
-            preds = np.squeeze(preds)
-        result = compute_metrics(eval_task, preds, out_label_ids)
-        results.update(result)
-
-        output_eval_file = os.path.join(eval_output_dir, prefix, "eval_results.txt")
-        with open(output_eval_file, "w") as writer:
-            logger.info("***** Eval results {} *****".format(prefix))
-            for key in sorted(result.keys()):
-                logger.info("  %s = %s", key, str(result[key]))
-                writer.write("%s = %s\n" % (key, str(result[key])))
-
-    return results
-
-
-def load_and_cache_examples(args, task, tokenizer, evaluate=False):
-    if args.local_rank not in [-1, 0] and not evaluate:
-        torch.distributed.barrier()  # Make sure only the first process in distributed training process the dataset, and the others will use the cache
-
-    processor = processors[task]()
-    output_mode = output_modes[task]
-    # Load data features from cache or dataset file
-    cached_features_file = os.path.join(
-        args.data_dir,
-        "cached_{}_{}_{}_{}".format(
-            "dev" if evaluate else "train",
-            list(filter(None, args.model_name_or_path.split("/"))).pop(),
-            str(args.max_seq_length),
-            str(task),
-        ),
-    )
-    if os.path.exists(cached_features_file) and not args.overwrite_cache:
-        logger.info("Loading features from cached file %s", cached_features_file)
-        features = torch.load(cached_features_file)
-    else:
-        logger.info("Creating features from dataset file at %s", args.data_dir)
-        label_list = processor.get_labels()
-        if task in ["mnli", "mnli-mm"] and args.model_type in ["roberta", "xlmroberta"]:
-            # HACK(label indices are swapped in RoBERTa pretrained model)
-            label_list[1], label_list[2] = label_list[2], label_list[1]
-        examples = (
-            processor.get_dev_examples(args.data_dir) if evaluate else processor.get_train_examples(args.data_dir)
-        )
-        features = convert_examples_to_features(
-            examples, tokenizer, max_length=args.max_seq_length, label_list=label_list, output_mode=output_mode,
-        )
-        if args.local_rank in [-1, 0]:
-            logger.info("Saving features into cached file %s", cached_features_file)
-            torch.save(features, cached_features_file)
-
-    if args.local_rank == 0 and not evaluate:
-        torch.distributed.barrier()  # Make sure only the first process in distributed training process the dataset, and the others will use the cache
-
-    # Convert to Tensors and build dataset
-    all_input_ids = torch.tensor([f.input_ids for f in features], dtype=torch.long)
-    all_attention_mask = torch.tensor([f.attention_mask for f in features], dtype=torch.long)
-    all_token_type_ids = torch.tensor([f.token_type_ids for f in features], dtype=torch.long)
-    if output_mode == "classification":
-        all_labels = torch.tensor([f.label for f in features], dtype=torch.long)
-    elif output_mode == "regression":
-        all_labels = torch.tensor([f.label for f in features], dtype=torch.float)
-
-    dataset = TensorDataset(all_input_ids, all_attention_mask, all_token_type_ids, all_labels)
-    return dataset
-
-=======
->>>>>>> 9a0a8c1c
 
 @dataclass
 class ModelArguments:
@@ -391,46 +60,7 @@
         default=None, metadata={"help": "Pretrained tokenizer name or path if not the same as model_name"}
     )
     cache_dir: Optional[str] = field(
-<<<<<<< HEAD
-        default=None, metadata={"help": "Where do you want to store the pre-trained models downloaded from s3"}
-    )
-    train_adapter: bool = field(
-        default=False, metadata={"help": "Train a text task adapter instead of the full model."}
-    )
-    load_task_adapter: Optional[str] = field(
-        default="", metadata={"help": "Pre-trained task adapter to be loaded for further training."}
-    )
-    load_language_adapter: Optional[str] = field(
-        default=None, metadata={"help": "Pre-trained language adapter to be loaded."}
-    )
-    adapter_config: Optional[str] = field(
-        default="pfeiffer", metadata={"help": "Adapter configuration."}
-    )
-    language_adapter_config: Optional[str] = field(
-        default=None, metadata={"help": "Language adapter configuration."}
-    )
-
-
-@dataclass
-class DataProcessingArguments:
-    task_name: str = field(
-        metadata={"help": "The name of the task to train selected in the list: " + ", ".join(processors.keys())}
-    )
-    data_dir: str = field(
-        metadata={"help": "The input data dir. Should contain the .tsv files (or other data files) for the task."}
-    )
-    max_seq_length: int = field(
-        default=128,
-        metadata={
-            "help": "The maximum total input sequence length after tokenization. Sequences longer "
-            "than this will be truncated, sequences shorter will be padded."
-        },
-    )
-    overwrite_cache: bool = field(
-        default=False, metadata={"help": "Overwrite the cached training and evaluation sets"}
-=======
         default=None, metadata={"help": "Where do you want to store the pretrained models downloaded from s3"}
->>>>>>> 9a0a8c1c
     )
 
 
@@ -500,31 +130,6 @@
         cache_dir=model_args.cache_dir,
     )
 
-<<<<<<< HEAD
-    # Setup adapters
-    tasks = []
-    language = args.load_language_adapter
-    if args.train_adapter:
-        # get actual model for derived models with heads
-        base_model = getattr(model, model.base_model_prefix, model)
-        # task adapter
-        base_model.set_adapter_config(AdapterType.text_task, args.adapter_config)
-        # load a pre-trained adapter for fine-tuning if specified
-        if args.load_task_adapter:
-            base_model.load_task_adapter(args.load_task_adapter)
-            tasks = base_model.config.text_task_adapters
-        # otherwise, add a new adapter
-        else:
-            base_model.add_task_adapter(args.task_name)
-            tasks = [args.task_name]
-        # language adapter
-        if args.load_language_adapter:
-            base_model.set_adapter_config(AdapterType.text_lang, args.language_adapter_config or args.adapter_config)
-            base_model.load_language_adapter(args.load_language_adapter)
-
-    if args.local_rank == 0:
-        torch.distributed.barrier()  # Make sure only the first process in distributed training will download model & vocab
-=======
     # Get datasets
     train_dataset = (
         GlueDataset(data_args, tokenizer=tokenizer, local_rank=training_args.local_rank)
@@ -536,7 +141,6 @@
         if training_args.do_eval
         else None
     )
->>>>>>> 9a0a8c1c
 
     def compute_metrics(p: EvalPrediction) -> Dict:
         if output_mode == "classification":
@@ -555,35 +159,6 @@
     )
 
     # Training
-<<<<<<< HEAD
-    if args.do_train:
-        train_dataset = load_and_cache_examples(args, args.task_name, tokenizer, evaluate=False)
-        global_step, tr_loss = train(args, train_dataset, model, tokenizer, language=language, tasks=tasks)
-        logger.info(" global_step = %s, average loss = %s", global_step, tr_loss)
-
-    # Saving best-practices: if you use defaults names for the model, you can reload it using from_pretrained()
-    if args.do_train and (args.local_rank == -1 or torch.distributed.get_rank() == 0):
-        # Create output directory if needed
-        if not os.path.exists(args.output_dir) and args.local_rank in [-1, 0]:
-            os.makedirs(args.output_dir)
-
-        logger.info("Saving model checkpoint to %s", args.output_dir)
-        # Save a trained model, configuration and tokenizer using `save_pretrained()`.
-        # They can then be reloaded using `from_pretrained()`
-        model_to_save = (
-            model.module if hasattr(model, "module") else model
-        )  # Take care of distributed/parallel training
-        model_to_save.save_pretrained(args.output_dir)
-        tokenizer.save_pretrained(args.output_dir)
-
-        # Good practice: save your training arguments together with the trained model
-        torch.save(args, os.path.join(args.output_dir, "training_args.bin"))
-
-        # Load a trained model and vocabulary that you have fine-tuned
-        model = AutoModelForSequenceClassification.from_pretrained(args.output_dir)
-        tokenizer = AutoTokenizer.from_pretrained(args.output_dir)
-        model.to(args.device)
-=======
     if training_args.do_train:
         trainer.train(
             model_path=model_args.model_name_or_path if os.path.isdir(model_args.model_name_or_path) else None
@@ -593,7 +168,6 @@
         # so that you can share your model easily on huggingface.co/models =)
         if trainer.is_world_master():
             tokenizer.save_pretrained(training_args.output_dir)
->>>>>>> 9a0a8c1c
 
     # Evaluation
     results = {}
@@ -620,13 +194,6 @@
                     logger.info("  %s = %s", key, value)
                     writer.write("%s = %s\n" % (key, value))
 
-<<<<<<< HEAD
-            model = AutoModelForSequenceClassification.from_pretrained(checkpoint)
-            model.to(args.device)
-            result = evaluate(args, model, tokenizer, prefix=prefix, language=language, tasks=tasks)
-            result = dict((k + "_{}".format(global_step), v) for k, v in result.items())
-=======
->>>>>>> 9a0a8c1c
             results.update(result)
 
     return results
